--- conflicted
+++ resolved
@@ -126,19 +126,11 @@
 let sequenceNumber = 0;
 const brainKey = dcorejs.account().suggestBrainKey();
 // owner key is generated with sequenceNumber = 0
-<<<<<<< HEAD
 const [, publicOwnerKey]: [KeyPrivate, KeyPublic] = Utils.generateKeys(brainKey);
-=======
-const privateOwnerKey: KeyPrivate = Utils.generateKeys(brainKey)[0];
->>>>>>> ed54cd4d
 const privateActiveKey: KeyPrivate = Utils.derivePrivateKey(brainKey, sequenceNumber + 1);
 const privateMemoKey: KeyPrivate = Utils.derivePrivateKey(brainKey, sequenceNumber + 2);
 const registrarPrivateKey = '5KcA6ky4Hs9VoDUSdTF4o3a2QDgiiG5gkpLLysRWR8dy6EAgTni';
 
-<<<<<<< HEAD
-=======
-const publicOwnerKey: KeyPublic = KeyPublic.fromPrivateKey(privateOwnerKey)
->>>>>>> ed54cd4d
 const publicActiveKey: KeyPublic = KeyPublic.fromPrivateKey(privateActiveKey)
 const publicMemoKey: KeyPublic = KeyPublic.fromPrivateKey(privateMemoKey)
 
@@ -146,15 +138,9 @@
 
 dcorejs.account().registerAccount(
     'myNewAccountName',
-<<<<<<< HEAD
     publicOwnerKey.stringKey,
     publicActiveKey.stringKey,
     publicMemoKey.stringKey,
-=======
-    publicOwnerKey,
-    publicActiveKey,
-    publicMemoKey,
->>>>>>> ed54cd4d
     accountId,
     registrarPrivateKey)
     .then(res => {
