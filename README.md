--- conflicted
+++ resolved
@@ -224,11 +224,7 @@
 ```
 
 
-<<<<<<< HEAD
-## Custom transaction
-=======
 ### Custom transaction
->>>>>>> 191ce9ba
 
 In case you want to create custom transaction, see following example. Replace 'X' values and private key for your own.
 
