--- conflicted
+++ resolved
@@ -9,15 +9,9 @@
 <body>
     <h1>Content detail</h1>
     <div id="contentList"></div>
-<<<<<<< HEAD
-    <div id="contentDetail"></div>
+    <pre id="contentDetail"></pre>
     <script src="./../../../node_modules/dcore/dist/bundle.js" type="text/javascript"></script>
     <script src="./../../../dist/dcore-js.umd.js" type="text/javascript"></script>
-=======
-    <pre id="contentDetail"></pre>
-    <script src="./../../../node_modules/decentjs-lib/dist/bundle.js" type="text/javascript"></script>
-    <script src="./../../../dist/decent-js.umd.js" type="text/javascript"></script>
->>>>>>> 079a733b
     <script type="text/javascript" src="./contentDetail.js"></script>
 </body>
 
