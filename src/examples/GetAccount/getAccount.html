--- conflicted
+++ resolved
@@ -8,21 +8,13 @@
 
 <body>
     <h1>Get account detail</h1>
-<<<<<<< HEAD
-    <input id="keyword" type="text" title="Search" />
-    <button id="searchButton" type="button" title="searchButton"> Search </button>
-    <div id="output"></div>
-    <script src="./../../../node_modules/dcore/dist/bundle.js" type="text/javascript"></script>
-    <script src="./../../../dist/dcore-js.umd.js" type="text/javascript"></script>
-=======
     <form action="javascript:void(0)">
         <input id="keyword" type="text" title="Search" />
         <button id="searchButton" type="submit" title="searchButton"> Search </button>
     </form>
     <pre id="output"></pre>
-    <script src="./../../../node_modules/decentjs-lib/dist/bundle.js" type="text/javascript"></script>
-    <script src="./../../../dist/decent-js.umd.js" type="text/javascript"></script>
->>>>>>> 079a733b
+    <script src="./../../../node_modules/dcore/dist/bundle.js" type="text/javascript"></script>
+    <script src="./../../../dist/dcore-js.umd.js" type="text/javascript"></script>
     <script type="text/javascript" src="./getAccount.js"></script>
 </body>
 
