import {AssetOptions} from './asset';
import {Key, KeyParts} from './content';
import {Block} from './explorer';
import AssetExchangeRate = Block.AssetExchangeRate;
import {Authority, Options} from './account';
import {MonitoredAssetOptions} from './asset';
import {Proposal} from './proposal';
import {
    AssetClaimFeesPrototype,
    AssetCreatePrototype, AssetFundPoolsPrototype, AssetPublishFeedPrototype, AssetReservePrototype,
    BuyContentPrototype, ContentCancelPrototype, CreateAccountPrototype, IssueAssetPrototype, LeaveRatingAndCommentPrototype,
    MinerCreatePrototype,
    MinerUpdateGlobalParametersPrototype,
    MinerUpdatePrototype, OperationWrapperPrototype, ProposalCreatePrototype, ProposalUpdatePrototype,
    SubmitContentPrototype,
    TransferPrototype,
    UpdateAccountPrototype, UpdateUserIssuedAssetPrototype, VestingBalanceWithdrawPrototype
} from './operationPrototype';

/**
 * OperationType to be broadcasted to blockchain
 * internal representation
 */
export abstract class Operation {
    name: OperationName;
    operation: object;

    constructor(name: OperationName, type?: object) {
        this.name = name;
        this.operation = type;
    }
}

export interface OperationHandler {
    getPrototype(): object;
}

/**
 * Memo message object representation
 */
export interface Memo {
    from: string;
    to: string;
    nonce: string;
    message: Buffer;
}

/**
 * Class contains available transaction operation names constants
 */
export enum OperationName {
    transfer = 'transfer',
    content_cancellation = 'content_cancellation',
    requestToBuy = 'request_to_buy',
    content_submit = 'content_submit',
    account_update = 'account_update',
    asset_create = 'asset_create',
    issue_asset = 'asset_issue',
    update_user_issued_asset = 'update_user_issued_asset',
    asset_fund_pools_operation = 'asset_fund_pools_operation',
    asset_reserve_operation = 'asset_reserve_operation',
    asset_claim_fees_operation = 'asset_claim_fees_operation',
    leave_rating_and_comment = 'leave_rating_and_comment',
    account_create = 'account_create',
    asset_publish_feed = 'asset_publish_feed',
    miner_create = 'miner_create',
    miner_update = 'miner_update',
    miner_update_global_parameters = 'miner_update_global_parameters',
    proposal_create = 'proposal_create',
    proposal_update = 'proposal_update',
    operation_wrapper = 'op_wrapper',
<<<<<<< HEAD
    subscribe = 'subscribe',
    subscribe_by_author = 'subscribe_by_author',
    automatic_renewal_of_subscription = 'automatic_renewal_of_subscription',
=======
    vesting_balance_withdraw = 'vesting_balance_withdraw',
>>>>>>> 357f37ab
}

/**
 * Asset represent amount of specific
 * asset.
 */
export class Asset {
    amount: number;
    asset_id: string;
}

/**
 * Operations collection which can be constructed and send to blockchain network
 */
export namespace Operations {
    export class TransferOperation extends Operation {

        static getPrototype(): object {
            return TransferPrototype.getPrototype();
        }

        constructor(from: string, to: string, amount: Asset, memo: Memo) {
            super(
                OperationName.transfer,
                {
                    from,
                    to,
                    amount,
                    memo
                });
        }
    }

    export class ContentCancelOperation extends Operation {

        static getPrototype(): object {
            return ContentCancelPrototype.getPrototype();
        }

        constructor(author: string, URI: string) {
            super(
                OperationName.content_cancellation,
                {
                    author,
                    URI
                });
        }
    }

    export class BuyContentOperation extends Operation {

        static getPrototype(): object {
            return BuyContentPrototype.getPrototype();
        }

        constructor(
            URI: string,
            consumer: string,
            price: Asset,
            region_code_from: number,
            pubKey: Key
        ) {
            super(
                OperationName.requestToBuy,
                {
                    URI,
                    consumer,
                    price,
                    region_code_from,
                    pubKey
                }
            );
        }
    }

    export class SubmitContentOperation extends Operation {

        static getPrototype(): object {
            return SubmitContentPrototype.getPrototype();
        }

        constructor(
            size: number,
            author: string,
            co_authors: any[],
            URI: string,
            quorum: number,
            price: RegionalPrice[],
            hash: string,
            seeders: string[],
            key_parts: KeyParts[],
            expiration: string,
            publishing_fee: Asset,
            synopsis: string
        ) {
            super(
                OperationName.content_submit,
                {
                    size,
                    author,
                    co_authors,
                    URI,
                    quorum,
                    price,
                    hash,
                    seeders,
                    key_parts,
                    expiration,
                    publishing_fee,
                    synopsis,
                });
        }
    }

    export class AccountUpdateOperation extends Operation {

        static getPrototype(): object {
            return UpdateAccountPrototype.getPrototype();
        }

        constructor(account: string,
                    owner: Authority,
                    active: Authority,
                    new_options: Options,
                    extensions: {}
        ) {
            super(
                OperationName.account_update,
                {
                    account,
                    owner,
                    active,
                    new_options,
                    extensions
                }
            );
        }
    }

    export class AssetCreateOperation extends Operation {

        static getPrototype(): object {
            return AssetCreatePrototype.getPrototype();
        }

        constructor(issuer: string,
                    symbol: string,
                    precision: number,
                    description: string,
                    options: AssetOptions,
                    monitoredOptions: MonitoredAssetOptions = null) {
            const data = {
                issuer,
                symbol,
                precision,
                description,
                options,
                is_exchangeable: options.is_exchangeable,
                extensions: []
            };
            if (monitoredOptions) {
                data['monitored_asset_opts'] = monitoredOptions;
            }
            super(OperationName.asset_create, data);
        }
    }

    export class IssueAssetOperation extends Operation {

        static getPrototype(): object {
            return IssueAssetPrototype.getPrototype();
        }

        constructor(issuer: string, assetToIssue: Asset, issueToAccount: string, memo?: Memo) {
            super(OperationName.issue_asset, {
                issuer,
                asset_to_issue: assetToIssue,
                issue_to_account: issueToAccount,
                memo,
                extensions: {}
            });
        }
    }

    export class UpdateAssetIssuedOperation extends Operation {

        static getPrototype(): object {
            return UpdateUserIssuedAssetPrototype.getPrototype();
        }

        constructor(issuer: string,
                    asset_to_update: string,
                    new_description: string,
                    max_supply: number,
                    core_exchange_rate: AssetExchangeRate,
                    is_exchangeable: boolean,
                    new_issuer?: string) {
            super(
                OperationName.update_user_issued_asset,
                {
                    issuer,
                    asset_to_update,
                    new_description,
                    max_supply,
                    core_exchange_rate,
                    is_exchangeable,
                    new_issuer,
                    extensions: {}
                }
            );
        }
    }

    export class AssetFundPools extends Operation {

        static getPrototype(): object {
            return AssetFundPoolsPrototype.getPrototype();
        }

        constructor(fromAccountId: string, uiaAsset: Asset, dctAsset: Asset) {
            super(
                OperationName.asset_fund_pools_operation,
                {
                    from_account: fromAccountId,
                    uia_asset: uiaAsset,
                    dct_asset: dctAsset
                }
            );
        }
    }

    export class AssetReserve extends Operation {

        static getPrototype(): object {
            return AssetReservePrototype.getPrototype();
        }

        constructor(payer: string, assetToReserve: Asset) {
            super(
                OperationName.asset_reserve_operation,
                {
                    payer,
                    amount_to_reserve: assetToReserve,
                    extensions: {}
                }
            );
        }
    }

    export class AssetClaimFeesOperation extends Operation {

        static getPrototype(): object {
            return AssetClaimFeesPrototype.getPrototype();
        }

        constructor(issuer: string, uiaAsset: Asset, dctAsset: Asset) {
            super(
                OperationName.asset_claim_fees_operation,
                {
                    issuer,
                    uia_asset: uiaAsset,
                    dct_asset: dctAsset,
                    extensions: {}
                }
            );
        }
    }

    export class LeaveRatingAndComment extends Operation {

        static getPrototype(): object {
            return LeaveRatingAndCommentPrototype.getPrototype();
        }

        constructor(URI: string, consumer: string, comment: string, rating: number) {
            super(
                OperationName.leave_rating_and_comment,
                {
                    URI,
                    consumer,
                    comment,
                    rating
                }
            );
        }
    }

    export class AssetPublishFeed extends Operation {

        static getPrototype(): object {
            return AssetPublishFeedPrototype.getPrototype();
        }

        constructor(publisher: string, assetId: string, feed: PriceFeed) {
            super(
                OperationName.asset_publish_feed,
                {
                    publisher,
                    asset_id: assetId,
                    feed,
                    extensions: {}
                }
            );
        }
    }

    export class MinerCreate extends Operation {

        static getPrototype(): object {
            return MinerCreatePrototype.getPrototype();
        }

        constructor(miner_account: string, url: string, block_signing_key: string) {
            super(
                OperationName.miner_create,
                {
                    miner_account,
                    url,
                    block_signing_key
                }
            );
        }
    }

    export class MinerUpdate extends Operation {

        static getPrototype(): object {
            return MinerUpdatePrototype.getPrototype();
        }

        constructor(miner: string, minerAccount: string, newURL: string = null, newSigningKey: string = null) {
            super(
                OperationName.miner_update,
                {
                    miner,
                    miner_account: minerAccount,
                    new_url: newURL,
                    new_signing_key: newSigningKey
                }
            );
        }
    }

    export class MinerUpdateGlobalParameters extends Operation {

        static getPrototype(): object {
            return MinerUpdateGlobalParametersPrototype.getPrototype();
        }

        constructor(proposalParameters: Proposal) {
            super(OperationName.miner_update_global_parameters, proposalParameters);
        }
    }

    export class ProposalCreate extends Operation {

        static getPrototype(): object {
            return ProposalCreatePrototype.getPrototype();
        }

        constructor(feePayingAccount: string,
                    proposedOperations: object[],
                    expirationTime: number,
                    reviewPeriodSeconds: number = null) {
            super(
                OperationName.proposal_create,
                {
                    fee_paying_account: feePayingAccount,
                    proposed_ops: proposedOperations,
                    expiration_time: expirationTime,
                    review_period_seconds: reviewPeriodSeconds,
                    extensions: []
                }
            );
        }
    }

    export class ProposalUpdate extends Operation {

        static getPrototype(): object {
            return ProposalUpdatePrototype.getPrototype();
        }

        constructor(feePayingAccount: string,
                    proposal: string,
                    activeApprovalsToAdd: Array<string>,
                    activeApprovalsToRemove: Array<string>,
                    ownerApprovalsToAdd: Array<string>,
                    ownerApprovalsToRemove: Array<string>,
                    keyApprovalsToAdd: Array<string>,
                    keyApprovalsToRemove: Array<string>) {
            super(
                OperationName.proposal_update,
                {
                    fee_paying_account: feePayingAccount,
                    proposal: proposal,
                    active_approvals_to_add: activeApprovalsToAdd,
                    active_approvals_to_remove: activeApprovalsToRemove,
                    owner_approvals_to_add: ownerApprovalsToAdd,
                    owner_approvals_to_remove: ownerApprovalsToRemove,
                    key_approvals_to_add: keyApprovalsToAdd,
                    key_approvals_to_remove: keyApprovalsToRemove,
                    extensions: []
                }
            );
        }
    }

    export class OperationWrapper extends Operation {

        static getPrototype(): object {
            return OperationWrapperPrototype.getPrototype();
        }

        constructor(operation: Operation) {
            super(
                OperationName.operation_wrapper,
                {
                    op: operation
                }
            );
        }
    }

    export interface CreateAccountParameters {
        fee?: Asset,
        name?: string,
        owner?: Authority,
        active?: Authority,
        options?: Options,
        registrar?: string,
        extensions?: any
    }

    export class RegisterAccount extends Operation {

        static getPrototype(): object {
            return CreateAccountPrototype.getPrototype();
        }

        constructor(params: CreateAccountParameters) {
            super(OperationName.account_create, params);
        }
    }

<<<<<<< HEAD
    export class Subscribe extends Operation {
        constructor(fromId: string, toId: string, price: Asset) {
            super(OperationName.subscribe, {
                    from: fromId,
                    to: toId,
                    price: price
            });
        }
    }

    export class SubscribeByAuthor extends Operation {
        constructor(fromId: string, toId: string) {
            super(
                OperationName.subscribe_by_author, {
                    from: fromId,
                    to: toId
                });
        }
    }

    export class SetAutomaticRenewalOfSubscription extends Operation {
        constructor(accountId: string, subscriptionId: string, automaticRenewal: boolean) {
            super(
                OperationName.automatic_renewal_of_subscription, {
                    consumer: accountId,
                    subscription: subscriptionId,
                    automatic_renewal: automaticRenewal
=======
    export class VestingBalanceWithdraw extends Operation {

        static getPrototype(): object {
            return VestingBalanceWithdrawPrototype.getPrototype();
        }

        constructor(vestingBalanceId: string, ownerId: string, ammount: Asset) {
            super(
                OperationName.vesting_balance_withdraw,
                {
                    vesting_balance: vestingBalanceId,
                    owner: ownerId,
                    amount: ammount
>>>>>>> 357f37ab
                });
        }
    }
}

export interface RegionalPrice {
    region: number;
    price: Asset;
}

export interface PriceFeed {
    core_exchange_rate: AssetExchangeRate
}

export interface ContentObject {
    author: string;
    co_authors: [string, number];
    expiration: number;
    created: number;
    price: RegionalPrice;
    synopsis: string;
    size: number;
    quorum: number;
    URI: string;
    key_parts: [string, string];
    last_proof: [string, number];
    seeder_price: [string, any];
    is_blocked: boolean;
    ripemd160
    _hash: string;
    AVG_rating: number;
    num_of_ratings: number;
    times_bought: number;
    publishing_fee_escrow: Asset;
    cd: any;
}<|MERGE_RESOLUTION|>--- conflicted
+++ resolved
@@ -69,13 +69,10 @@
     proposal_create = 'proposal_create',
     proposal_update = 'proposal_update',
     operation_wrapper = 'op_wrapper',
-<<<<<<< HEAD
+    vesting_balance_withdraw = 'vesting_balance_withdraw',
     subscribe = 'subscribe',
     subscribe_by_author = 'subscribe_by_author',
     automatic_renewal_of_subscription = 'automatic_renewal_of_subscription',
-=======
-    vesting_balance_withdraw = 'vesting_balance_withdraw',
->>>>>>> 357f37ab
 }
 
 /**
@@ -521,7 +518,23 @@
         }
     }
 
-<<<<<<< HEAD
+    export class VestingBalanceWithdraw extends Operation {
+
+        static getPrototype(): object {
+            return VestingBalanceWithdrawPrototype.getPrototype();
+        }
+
+        constructor(vestingBalanceId: string, ownerId: string, ammount: Asset) {
+            super(
+                OperationName.vesting_balance_withdraw,
+                {
+                    vesting_balance: vestingBalanceId,
+                    owner: ownerId,
+                    amount: ammount
+                });
+        }
+    }
+
     export class Subscribe extends Operation {
         constructor(fromId: string, toId: string, price: Asset) {
             super(OperationName.subscribe, {
@@ -549,21 +562,6 @@
                     consumer: accountId,
                     subscription: subscriptionId,
                     automatic_renewal: automaticRenewal
-=======
-    export class VestingBalanceWithdraw extends Operation {
-
-        static getPrototype(): object {
-            return VestingBalanceWithdrawPrototype.getPrototype();
-        }
-
-        constructor(vestingBalanceId: string, ownerId: string, ammount: Asset) {
-            super(
-                OperationName.vesting_balance_withdraw,
-                {
-                    vesting_balance: vestingBalanceId,
-                    owner: ownerId,
-                    amount: ammount
->>>>>>> 357f37ab
                 });
         }
     }
