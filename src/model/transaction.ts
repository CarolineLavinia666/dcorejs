import {AssetOptions, UpdateMonitoredAssetParameters} from './asset';
import {Key, KeyParts} from './content';
import {Block} from './explorer';
import AssetExchangeRate = Block.AssetExchangeRate;
import {Authority, Options} from './account';
import {MonitoredAssetOptions} from './asset';
import {Proposal} from './proposal';
import {
    AssetClaimFeesPrototype,
    AssetCreatePrototype, AssetFundPoolsPrototype, AssetPublishFeedPrototype, AssetReservePrototype,
    BuyContentPrototype, ContentCancelPrototype, CreateAccountPrototype, IssueAssetPrototype, LeaveRatingAndCommentPrototype,
    MinerCreatePrototype,
    MinerUpdateGlobalParametersPrototype,
    MinerUpdatePrototype, OperationWrapperPrototype, ProposalCreatePrototype, ProposalUpdatePrototype,
    SubmitContentPrototype,
    TransferPrototype,
    UpdateAccountPrototype, UpdateMonitoredAssetPrototype, UpdateUserIssuedAssetPrototype, VestingBalanceWithdrawPrototype
} from './operationPrototype';

/**
 * OperationType to be broadcasted to blockchain
 * internal representation
 */
export abstract class Operation {
    name: OperationName;
    operation: object;

    constructor(name: OperationName, type?: object) {
        this.name = name;
        this.operation = type;
    }
}

export interface OperationHandler {
    getPrototype(): object;
}

/**
 * Memo message object representation
 */
export interface Memo {
    from: string;
    to: string;
    nonce: string;
    message: Buffer;
}

/**
 * Class contains available transaction operation names constants
 */
export enum OperationName {
    transfer = 'transfer',
    content_cancellation = 'content_cancellation',
    requestToBuy = 'request_to_buy',
    content_submit = 'content_submit',
    account_update = 'account_update',
    asset_create = 'asset_create',
    issue_asset = 'asset_issue',
    update_user_issued_asset = 'update_user_issued_asset',
    asset_fund_pools_operation = 'asset_fund_pools_operation',
    asset_reserve_operation = 'asset_reserve_operation',
    asset_claim_fees_operation = 'asset_claim_fees_operation',
    leave_rating_and_comment = 'leave_rating_and_comment',
    account_create = 'account_create',
    asset_publish_feed = 'asset_publish_feed',
    miner_create = 'miner_create',
    miner_update = 'miner_update',
    miner_update_global_parameters = 'miner_update_global_parameters',
    proposal_create = 'proposal_create',
    proposal_update = 'proposal_update',
    operation_wrapper = 'op_wrapper',
    vesting_balance_withdraw = 'vesting_balance_withdraw',
<<<<<<< HEAD
    update_monitored_asset_operation = 'update_monitored_asset_operation',
=======
    subscribe = 'subscribe',
    subscribe_by_author = 'subscribe_by_author',
    automatic_renewal_of_subscription = 'automatic_renewal_of_subscription',
>>>>>>> 68e4f140
}

/**
 * Asset represent amount of specific
 * asset.
 */
export class Asset {
    amount: number;
    asset_id: string;
}

/**
 * Operations collection which can be constructed and send to blockchain network
 */
export namespace Operations {
    export class TransferOperation extends Operation {

        static getPrototype(): object {
            return TransferPrototype.getPrototype();
        }

        constructor(from: string, to: string, amount: Asset, memo: Memo) {
            super(
                OperationName.transfer,
                {
                    from,
                    to,
                    amount,
                    memo
                });
        }
    }

    export class ContentCancelOperation extends Operation {

        static getPrototype(): object {
            return ContentCancelPrototype.getPrototype();
        }

        constructor(author: string, URI: string) {
            super(
                OperationName.content_cancellation,
                {
                    author,
                    URI
                });
        }
    }

    export class BuyContentOperation extends Operation {

        static getPrototype(): object {
            return BuyContentPrototype.getPrototype();
        }

        constructor(
            URI: string,
            consumer: string,
            price: Asset,
            region_code_from: number,
            pubKey: Key
        ) {
            super(
                OperationName.requestToBuy,
                {
                    URI,
                    consumer,
                    price,
                    region_code_from,
                    pubKey
                }
            );
        }
    }

    export class SubmitContentOperation extends Operation {

        static getPrototype(): object {
            return SubmitContentPrototype.getPrototype();
        }

        constructor(
            size: number,
            author: string,
            co_authors: any[],
            URI: string,
            quorum: number,
            price: RegionalPrice[],
            hash: string,
            seeders: string[],
            key_parts: KeyParts[],
            expiration: string,
            publishing_fee: Asset,
            synopsis: string
        ) {
            super(
                OperationName.content_submit,
                {
                    size,
                    author,
                    co_authors,
                    URI,
                    quorum,
                    price,
                    hash,
                    seeders,
                    key_parts,
                    expiration,
                    publishing_fee,
                    synopsis,
                });
        }
    }

    export class AccountUpdateOperation extends Operation {

        static getPrototype(): object {
            return UpdateAccountPrototype.getPrototype();
        }

        constructor(account: string,
                    owner: Authority,
                    active: Authority,
                    new_options: Options,
                    extensions: {}
        ) {
            super(
                OperationName.account_update,
                {
                    account,
                    owner,
                    active,
                    new_options,
                    extensions
                }
            );
        }
    }

    export class AssetCreateOperation extends Operation {

        static getPrototype(): object {
            return AssetCreatePrototype.getPrototype();
        }

        constructor(issuer: string,
                    symbol: string,
                    precision: number,
                    description: string,
                    options: AssetOptions,
                    monitoredOptions: MonitoredAssetOptions = null) {
            const data = {
                issuer,
                symbol,
                precision,
                description,
                options,
                is_exchangeable: options.is_exchangeable,
                extensions: []
            };
            if (monitoredOptions) {
                data['monitored_asset_opts'] = monitoredOptions;
            }
            super(OperationName.asset_create, data);
        }
    }

    export class IssueAssetOperation extends Operation {

        static getPrototype(): object {
            return IssueAssetPrototype.getPrototype();
        }

        constructor(issuer: string, assetToIssue: Asset, issueToAccount: string, memo?: Memo) {
            super(OperationName.issue_asset, {
                issuer,
                asset_to_issue: assetToIssue,
                issue_to_account: issueToAccount,
                memo,
                extensions: {}
            });
        }
    }

    export class UpdateAssetIssuedOperation extends Operation {

        static getPrototype(): object {
            return UpdateUserIssuedAssetPrototype.getPrototype();
        }

        constructor(issuer: string,
                    asset_to_update: string,
                    new_description: string,
                    max_supply: number,
                    core_exchange_rate: AssetExchangeRate,
                    is_exchangeable: boolean,
                    new_issuer?: string) {
            super(
                OperationName.update_user_issued_asset,
                {
                    issuer,
                    asset_to_update,
                    new_description,
                    max_supply,
                    core_exchange_rate,
                    is_exchangeable,
                    new_issuer,
                    extensions: {}
                }
            );
        }
    }

    export class AssetFundPools extends Operation {

        static getPrototype(): object {
            return AssetFundPoolsPrototype.getPrototype();
        }

        constructor(fromAccountId: string, uiaAsset: Asset, dctAsset: Asset) {
            super(
                OperationName.asset_fund_pools_operation,
                {
                    from_account: fromAccountId,
                    uia_asset: uiaAsset,
                    dct_asset: dctAsset
                }
            );
        }
    }

    export class AssetReserve extends Operation {

        static getPrototype(): object {
            return AssetReservePrototype.getPrototype();
        }

        constructor(payer: string, assetToReserve: Asset) {
            super(
                OperationName.asset_reserve_operation,
                {
                    payer,
                    amount_to_reserve: assetToReserve,
                    extensions: {}
                }
            );
        }
    }

    export class AssetClaimFeesOperation extends Operation {

        static getPrototype(): object {
            return AssetClaimFeesPrototype.getPrototype();
        }

        constructor(issuer: string, uiaAsset: Asset, dctAsset: Asset) {
            super(
                OperationName.asset_claim_fees_operation,
                {
                    issuer,
                    uia_asset: uiaAsset,
                    dct_asset: dctAsset,
                    extensions: {}
                }
            );
        }
    }

    export class LeaveRatingAndComment extends Operation {

        static getPrototype(): object {
            return LeaveRatingAndCommentPrototype.getPrototype();
        }

        constructor(URI: string, consumer: string, comment: string, rating: number) {
            super(
                OperationName.leave_rating_and_comment,
                {
                    URI,
                    consumer,
                    comment,
                    rating
                }
            );
        }
    }

    export class AssetPublishFeed extends Operation {

        static getPrototype(): object {
            return AssetPublishFeedPrototype.getPrototype();
        }

        constructor(publisher: string, assetId: string, feed: PriceFeed) {
            super(
                OperationName.asset_publish_feed,
                {
                    publisher,
                    asset_id: assetId,
                    feed,
                    extensions: {}
                }
            );
        }
    }

    export class MinerCreate extends Operation {

        static getPrototype(): object {
            return MinerCreatePrototype.getPrototype();
        }

        constructor(miner_account: string, url: string, block_signing_key: string) {
            super(
                OperationName.miner_create,
                {
                    miner_account,
                    url,
                    block_signing_key
                }
            );
        }
    }

    export class MinerUpdate extends Operation {

        static getPrototype(): object {
            return MinerUpdatePrototype.getPrototype();
        }

        constructor(miner: string, minerAccount: string, newURL: string = null, newSigningKey: string = null) {
            super(
                OperationName.miner_update,
                {
                    miner,
                    miner_account: minerAccount,
                    new_url: newURL,
                    new_signing_key: newSigningKey
                }
            );
        }
    }

    export class MinerUpdateGlobalParameters extends Operation {

        static getPrototype(): object {
            return MinerUpdateGlobalParametersPrototype.getPrototype();
        }

        constructor(proposalParameters: Proposal) {
            super(OperationName.miner_update_global_parameters, proposalParameters);
        }
    }

    export class ProposalCreate extends Operation {

        static getPrototype(): object {
            return ProposalCreatePrototype.getPrototype();
        }

        constructor(feePayingAccount: string,
                    proposedOperations: object[],
                    expirationTime: number,
                    reviewPeriodSeconds: number = null) {
            super(
                OperationName.proposal_create,
                {
                    fee_paying_account: feePayingAccount,
                    proposed_ops: proposedOperations,
                    expiration_time: expirationTime,
                    review_period_seconds: reviewPeriodSeconds,
                    extensions: []
                }
            );
        }
    }

    export class ProposalUpdate extends Operation {

        static getPrototype(): object {
            return ProposalUpdatePrototype.getPrototype();
        }

        constructor(feePayingAccount: string,
                    proposal: string,
                    activeApprovalsToAdd: Array<string>,
                    activeApprovalsToRemove: Array<string>,
                    ownerApprovalsToAdd: Array<string>,
                    ownerApprovalsToRemove: Array<string>,
                    keyApprovalsToAdd: Array<string>,
                    keyApprovalsToRemove: Array<string>) {
            super(
                OperationName.proposal_update,
                {
                    fee_paying_account: feePayingAccount,
                    proposal: proposal,
                    active_approvals_to_add: activeApprovalsToAdd,
                    active_approvals_to_remove: activeApprovalsToRemove,
                    owner_approvals_to_add: ownerApprovalsToAdd,
                    owner_approvals_to_remove: ownerApprovalsToRemove,
                    key_approvals_to_add: keyApprovalsToAdd,
                    key_approvals_to_remove: keyApprovalsToRemove,
                    extensions: []
                }
            );
        }
    }

    export class OperationWrapper extends Operation {

        static getPrototype(): object {
            return OperationWrapperPrototype.getPrototype();
        }

        constructor(operation: Operation) {
            super(
                OperationName.operation_wrapper,
                {
                    op: operation
                }
            );
        }
    }

    export interface CreateAccountParameters {
        fee?: Asset,
        name?: string,
        owner?: Authority,
        active?: Authority,
        options?: Options,
        registrar?: string,
        extensions?: any
    }

    export class RegisterAccount extends Operation {

        static getPrototype(): object {
            return CreateAccountPrototype.getPrototype();
        }

        constructor(params: CreateAccountParameters) {
            super(OperationName.account_create, params);
        }
    }

    export class VestingBalanceWithdraw extends Operation {

        static getPrototype(): object {
            return VestingBalanceWithdrawPrototype.getPrototype();
        }

        constructor(vestingBalanceId: string, ownerId: string, ammount: Asset) {
            super(
                OperationName.vesting_balance_withdraw,
                {
                    vesting_balance: vestingBalanceId,
                    owner: ownerId,
                    amount: ammount
                });
        }
    }

<<<<<<< HEAD
    export class UpdateMonitoredAssetOperation extends Operation {
        static getPrototype(): object {
            return UpdateMonitoredAssetPrototype.getPrototype();
        }

        constructor(params: UpdateMonitoredAssetParameters) {
            super(OperationName.update_monitored_asset_operation, params);
=======
    export class Subscribe extends Operation {
        constructor(fromId: string, toId: string, price: Asset) {
            super(OperationName.subscribe, {
                    from: fromId,
                    to: toId,
                    price: price
            });
        }
    }

    export class SubscribeByAuthor extends Operation {
        constructor(fromId: string, toId: string) {
            super(
                OperationName.subscribe_by_author, {
                    from: fromId,
                    to: toId
                });
        }
    }

    export class SetAutomaticRenewalOfSubscription extends Operation {
        constructor(accountId: string, subscriptionId: string, automaticRenewal: boolean) {
            super(
                OperationName.automatic_renewal_of_subscription, {
                    consumer: accountId,
                    subscription: subscriptionId,
                    automatic_renewal: automaticRenewal
                });
>>>>>>> 68e4f140
        }
    }
}

export interface RegionalPrice {
    region: number;
    price: Asset;
}

export interface PriceFeed {
    core_exchange_rate: AssetExchangeRate
}

export interface ContentObject {
    author: string;
    co_authors: [string, number];
    expiration: number;
    created: number;
    price: RegionalPrice;
    synopsis: string;
    size: number;
    quorum: number;
    URI: string;
    key_parts: [string, string];
    last_proof: [string, number];
    seeder_price: [string, any];
    is_blocked: boolean;
    ripemd160
    _hash: string;
    AVG_rating: number;
    num_of_ratings: number;
    times_bought: number;
    publishing_fee_escrow: Asset;
    cd: any;
}<|MERGE_RESOLUTION|>--- conflicted
+++ resolved
@@ -1,4 +1,4 @@
-import {AssetOptions, UpdateMonitoredAssetParameters} from './asset';
+import {AssetOptions} from './asset';
 import {Key, KeyParts} from './content';
 import {Block} from './explorer';
 import AssetExchangeRate = Block.AssetExchangeRate;
@@ -14,7 +14,7 @@
     MinerUpdatePrototype, OperationWrapperPrototype, ProposalCreatePrototype, ProposalUpdatePrototype,
     SubmitContentPrototype,
     TransferPrototype,
-    UpdateAccountPrototype, UpdateMonitoredAssetPrototype, UpdateUserIssuedAssetPrototype, VestingBalanceWithdrawPrototype
+    UpdateAccountPrototype, UpdateUserIssuedAssetPrototype, VestingBalanceWithdrawPrototype
 } from './operationPrototype';
 
 /**
@@ -70,13 +70,10 @@
     proposal_update = 'proposal_update',
     operation_wrapper = 'op_wrapper',
     vesting_balance_withdraw = 'vesting_balance_withdraw',
-<<<<<<< HEAD
-    update_monitored_asset_operation = 'update_monitored_asset_operation',
-=======
     subscribe = 'subscribe',
     subscribe_by_author = 'subscribe_by_author',
     automatic_renewal_of_subscription = 'automatic_renewal_of_subscription',
->>>>>>> 68e4f140
+    update_monitored_asset_operation = 'update_monitored_asset_operation',
 }
 
 /**
@@ -539,15 +536,6 @@
         }
     }
 
-<<<<<<< HEAD
-    export class UpdateMonitoredAssetOperation extends Operation {
-        static getPrototype(): object {
-            return UpdateMonitoredAssetPrototype.getPrototype();
-        }
-
-        constructor(params: UpdateMonitoredAssetParameters) {
-            super(OperationName.update_monitored_asset_operation, params);
-=======
     export class Subscribe extends Operation {
         constructor(fromId: string, toId: string, price: Asset) {
             super(OperationName.subscribe, {
@@ -576,7 +564,16 @@
                     subscription: subscriptionId,
                     automatic_renewal: automaticRenewal
                 });
->>>>>>> 68e4f140
+        }
+    }
+
+    export class UpdateMonitoredAssetOperation extends Operation {
+        static getPrototype(): object {
+            return UpdateMonitoredAssetPrototype.getPrototype();
+        }
+
+        constructor(params: UpdateMonitoredAssetParameters) {
+            super(OperationName.update_monitored_asset_operation, params);
         }
     }
 }
