import {Account} from './account';
import {Database, DatabaseApi} from './api/database';
import {ChainApi, ChainMethods} from './api/chain';
import {CryptoUtils} from './crypt';
import {Transaction} from './transaction';
import {KeyPrivate, KeyPublic, Utils} from './utils';
import {HistoryApi, HistoryOperations} from './api/history';
import {ApiConnector} from './api/apiConnector';
import {DatabaseOperations, SearchAccountHistoryOrder, MinerOrder, DatabaseError} from './api/model/database';
import {Memo, Operation, Operations} from './model/transaction';
import {Miner} from './explorer';

export type AccountNameIdPair = [string, string];

export interface TransactionRaw {
    id: string;
    m_from_account: string;
    m_operation_type: number;
    m_str_description: string;
    m_timestamp: string;
    m_to_account: string;
    m_transaction_amount: Asset;
    m_transaction_fee: Asset;
}

export interface Account {
    id: string;
    registrar: string;
    name: string;
    owner: Authority;
    active: Authority;
    options: Options;
    rights_to_publish: PublishRights;
    statistics: string;
    top_n_control_flags: number;
}

export interface PublishRights {
    is_publishing_manager: boolean;
    publishing_rights_received: any[];
    publishing_rights_forwarded: any[];
}

export class Asset {
    amount: number;
    asset_id: string;

    public static createAsset(amount: number, assetId: string): Asset {
        return {
            amount: Math.floor(amount * ChainApi.DCTPower),
            asset_id: assetId
        };
    }
}

export interface Authority {
    weight_threshold: number;
    account_auths: any[];
    key_auths: [[string, number]];
}

export class KeyAuth {
    private _key: string;
    private _value: number;

    constructor(key: string, value: number = 1) {
        this._key = key;
        this._value = value;
    }

    public keyAuthFormat(): any[] {
        return [this._key, this._value];
    }
}

export interface Options {
    memo_key?: string;
    voting_account?: string;
    num_miner?: number;
    num_witness?: number;
    votes?: any[];
    extensions?: any[];
    allow_subscription?: boolean;
    price_per_subscribe?: Asset;
    subscription_period?: number;
}

export class TransactionRecord {
    id: string;
    fromAccountName: string;
    toAccountName: string;
    fromAccountId: string;
    toAccountId: string;
    operationType: number;
    transactionAmount: number;
    transactionFee: number;
    description: string;
    timestamp: string;
    memo: TransactionMemo;
    memoString: string;

    constructor(transaction: any, privateKeys: string[]) {
        this.id = transaction.id;
        this.fromAccountId = transaction.m_from_account;
        this.toAccountId = transaction.m_to_account;
        this.operationType = transaction.m_operation_type;
        this.transactionAmount = transaction.m_transaction_amount.amount;
        this.transactionFee = transaction.m_transaction_fee.amount;
        this.description = transaction.m_str_description;
        this.timestamp = transaction.m_timestamp;
        this.memo = new TransactionMemo(transaction);
        this.memoString = this.memo.decryptedMessage(privateKeys);
    }
}

export class TransactionMemo {
    valid: boolean;
    from: string;
    message: string;
    nonce: string;
    to: string;

    constructor(transaction: any) {
        if (!transaction.m_transaction_encrypted_memo) {
            this.valid = false;
        } else {
            this.valid = true;
            this.from = transaction.m_transaction_encrypted_memo.from;
            this.message = transaction.m_transaction_encrypted_memo.message;
            this.nonce = transaction.m_transaction_encrypted_memo.nonce;
            this.to = transaction.m_transaction_encrypted_memo.to;
        }
    }

    decryptedMessage(privateKeys: string[]): string {
        if (!this.valid) {
            return '';
        }
        const pubKey = Utils.publicKeyFromString(this.to);
        let decrypted = '';

        privateKeys.forEach(pk => {
            let pKey: KeyPrivate;
            try {
                pKey = Utils.privateKeyFromWif(pk);
                try {
                    decrypted = CryptoUtils.decryptWithChecksum(this.message, pKey, pubKey, this.nonce).toString();
                } catch (err) {
                    throw new Error(AccountError.account_keys_incorrect);
                }
            } catch (err) {
            }
        });
        return decrypted;
    }
}

export interface HistoryRecord {
    id: string
    op: any[]
    result: any[]
    block_num: number
    trx_in_block: number
    op_in_trx: number
    virtual_op: number
}

<<<<<<< HEAD
export interface WalletExport {
    chain_id: string;
    my_accounts: Account[];
    cipher_keys: string;
    extra_keys: [string, string[]][];
    pending_account_registrations: any[];
    pending_miner_registrations: any[];
    ws_server: string;
    ws_user: string;
    ws_password: string;
=======
export interface MinerInfo {
    id: string;
    name: string;
    url: string;
    total_votes: number;
    voted: boolean;
>>>>>>> 59ce3538
}

export class AccountError {
    static account_does_not_exist = 'account_does_not_exist';
    static account_fetch_failed = 'account_fetch_failed';
    static transaction_history_fetch_failed = 'transaction_history_fetch_failed';
    static transfer_missing_pkey = 'transfer_missing_pkey';
    static transfer_sender_account_not_found = 'transfer_sender_account_not_found';
    static transfer_receiver_account_not_found = 'transfer_receiver_account_not_found';
    static database_operation_failed = 'database_operation_failed';
    static transaction_broadcast_failed = 'transaction_broadcast_failed';
    static account_keys_incorrect = 'account_keys_incorrect';
    static bad_parameter = 'bad_parameter';
    static history_fetch_failed = 'history_fetch_failed';
}

/**
 * API class provides wrapper for account information.
 */
export class AccountApi {
    private _dbApi: DatabaseApi;
    private _chainApi: ChainApi;
    private _historyApi: HistoryApi;
    private _connector: ApiConnector;

    constructor(dbApi: Database, chainApi: ChainApi, historyApi: HistoryApi, connector: ApiConnector) {
        this._dbApi = dbApi as DatabaseApi;
        this._chainApi = chainApi;
        this._historyApi = historyApi;
        this._connector = connector;
    }

    /**
     * Gets chain account for given Account name.
     *
     * @param {string} name         example: "u123456789abcdef123456789"
     * @return {Promise<Account>}
     */
    public getAccountByName(name: string): Promise<Account> {
        const dbOperation = new DatabaseOperations.GetAccountByName(name);
        return new Promise((resolve, reject) => {
            this._dbApi.execute(dbOperation)
                .then((account: Account) => {
                    resolve(account as Account);
                })
                .catch(err => {
                    reject(this.handleError(AccountError.account_fetch_failed, err));
                });
        });
    }

    /**
     * Gets chain account for given Account id.
     *
     * @param {string} id           example: "1.2.345"
     * @return {Promise<Account>}
     */
    public getAccountById(id: string): Promise<Account> {
        const dbOperation = new DatabaseOperations.GetAccounts([id]);
        return new Promise((resolve, reject) => {
            this._dbApi.execute(dbOperation)
                .then((accounts: Account[]) => {
                    if (accounts.length === 0) {
                        reject(
                            this.handleError(AccountError.account_does_not_exist, `${id}`)
                        );
                    }
                    const [account] = accounts;
                    resolve(account as Account);
                })
                .catch(err => {
                    reject(this.handleError(AccountError.account_fetch_failed, err));
                });
        });
    }

    /**
     * Gets transaction history for given Account name.
     *
     * @deprecated This method will be removed since future DCore update. Use getAccountHistory instead
     *
     * @param {string} accountId                example: "1.2.345"
     * @param {string} order                    SearchAccountHistoryOrder class holds all available options.
     *                                          Default SearchParamsOrder.createdDesc
     * @param {string[]} privateKeys            Array of private keys in case private/public pair has been changed
     *                                          to be able of decrypt older memo messages from transactions.
     * @param {string} startObjectId            Id of object to start search from for paging purposes. Default 0.0.0
     * @param {number} resultLimit              Number of returned transaction history records for paging. Default 100(max)
     * @return {Promise<TransactionRecord[]>}
     */
    public getTransactionHistory(accountId: string,
                                 privateKeys: string[],
                                 order: string = SearchAccountHistoryOrder.timeDesc,
                                 startObjectId: string = '0.0.0',
                                 resultLimit: number = 100): Promise<TransactionRecord[]> {
        return new Promise((resolve, reject) => {
            this.searchAccountHistory(accountId, privateKeys, order, startObjectId, resultLimit)
                .then((transactions: any[]) => {
                    const namePromises: Promise<string>[] = [];
                    const res = transactions.map((tr: any) => {
                        const transaction = new TransactionRecord(tr, privateKeys);

                        namePromises.push(new Promise((resolve, reject) => {
                            this.getAccountById(transaction.fromAccountId)
                                .then(account => {
                                    transaction.fromAccountName = account.name;
                                    resolve();
                                })
                                .catch(err => reject(this.handleError(AccountError.account_fetch_failed, err)));
                        }));

                        namePromises.push(new Promise((resolve, reject) => {
                            this.getAccountById(transaction.toAccountId)
                                .then(account => {
                                    transaction.toAccountName = account.name;
                                    resolve();
                                })
                                .catch(err => reject(this.handleError(AccountError.account_fetch_failed, err)));
                        }));

                        return transaction;
                    });
                    Promise.all(namePromises)
                        .then(() => {
                            resolve(res);
                        })
                        .catch(err => {
                            reject(this.handleError(AccountError.account_fetch_failed, err));
                        });
                })
                .catch(err => {
                    reject(
                        this.handleError(AccountError.transaction_history_fetch_failed, err)
                    );
                });
        });
    }

    /**
     * Returns operations on given account.
     *
     * @param {string} accountId
     * @param {string[]} privateKeys
     * @param {string} order
     * @param {string} startObjectId
     * @param {number} resultLimit
     * @returns {Promise<TransactionRecord[]>}
     */
    public searchAccountHistory(accountId: string,
                                privateKeys: string[],
                                order: string = SearchAccountHistoryOrder.timeDesc,
                                startObjectId: string = '0.0.0',
                                resultLimit: number = 100): Promise<TransactionRecord[]> {
        return new Promise((resolve, reject) => {
            const dbOperation = new DatabaseOperations.SearchAccountHistory(
                accountId,
                order,
                startObjectId,
                resultLimit
            );
            this._dbApi.execute(dbOperation)
                .then((transactions: any[]) => {
                    resolve(transactions);
                })
                .catch(err => {
                    reject(
                        this.handleError(AccountError.transaction_history_fetch_failed, err)
                    );
                });
        });
    }

    /**
     * Transfers exact amount of DCT between accounts with optional
     * message for recipient
     *
     * @param {number} amount
     * @param {string} fromAccount      Name or id of account
     * @param {string} toAccount        Name or id of account
     * @param {string} memo             Message for recipient
     * @param {string} privateKey       Private key used to encrypt memo and sign transaction
     * @return {Promise<Operation>}
     */
    public transfer(amount: number,
                    fromAccount: string,
                    toAccount: string,
                    memo: string,
                    privateKey: string): Promise<Operation> {
        const pKey = Utils.privateKeyFromWif(privateKey);

        return new Promise((resolve, reject) => {
            if (memo && !privateKey) {
                reject(AccountError.transfer_missing_pkey);
            }

            const operations = new ChainMethods();
            operations.add(ChainMethods.getAccount, fromAccount);
            operations.add(ChainMethods.getAccount, toAccount);
            operations.add(ChainMethods.getAsset, ChainApi.asset);

            this._chainApi.fetch(operations)
                .then(result => {
                    const [senderAccount, receiverAccount, asset] = result;
                    if (!senderAccount) {
                        reject(
                            this.handleError(
                                AccountError.transfer_sender_account_not_found,
                                `${fromAccount}`
                            )
                        );
                    }
                    if (!receiverAccount) {
                        reject(
                            this.handleError(
                                AccountError.transfer_receiver_account_not_found,
                                `${toAccount}`
                            )
                        );
                    }

                    const nonce: string = ChainApi.generateNonce();
                    const fromPublicKey = senderAccount.get('options').get('memo_key');
                    const toPublicKey = receiverAccount.get('options').get('memo_key');

                    const pubKey = Utils.publicKeyFromString(toPublicKey);

                    const memo_object: Memo = {
                        from: fromPublicKey,
                        to: toPublicKey,
                        nonce: nonce,
                        message: CryptoUtils.encryptWithChecksum(
                            memo,
                            pKey,
                            pubKey,
                            nonce
                        )
                    };

                    const transaction = new Transaction();
                    const transferOperation = new Operations.TransferOperation(
                        senderAccount.get('id'),
                        receiverAccount.get('id'),
                        Asset.createAsset(amount, asset.get('id')),
                        memo_object
                    );
                    transaction.add(transferOperation);
                    transaction.broadcast(privateKey)
                        .then(() => {
                            resolve(transaction.operations[0]);
                        })
                        .catch(err => {
                            reject(
                                this.handleError(AccountError.transaction_broadcast_failed, err)
                            );
                        });
                })
                .catch(err => reject(this.handleError(AccountError.account_fetch_failed, err)));
        });
    }

    /**
     * Current account balance of DCT asset on given account
     *
     * @param {string} accountId    Account id, example: '1.2.345'
     * @return {Promise<number>}
     */
    public getBalance(accountId: string): Promise<number> {
        return new Promise((resolve, reject) => {
            if (!accountId) {
                reject('missing_parameter');
                return;
            }
            const dbOperation = new DatabaseOperations.GetAccountBalances(accountId, [
                ChainApi.asset_id
            ]);
            this._dbApi.execute(dbOperation)
                .then(res => {
                    resolve(res[0].amount / ChainApi.DCTPower);
                })
                .catch(err => {
                    reject(this.handleError(AccountError.database_operation_failed, err));
                });
        });
    }

    /**
     * Determine if block with transaction is verified and irreversible.
     * Unverified blocks still can be reversed.
     *
     * NOTICE:
     * Transaction object with id in form '1.7.X' can be fetched from AccountApi.getAccountHistory(:)
     * method.
     *
     * @param {string} accountId        User's account id, example: '1.2.30'
     * @param {string} transactionId    Transaction id in format '1.7.X'.
     * @return {Promise<boolean>}
     */
    public isTransactionConfirmed(accountId: string, transactionId: string): Promise<boolean> {
        return new Promise((resolve, reject) => {
            let start = transactionId;
            if (transactionId !== '1.7.0') {
                const trNumSplit = transactionId.split('.');
                trNumSplit[2] = `${Number(trNumSplit[2]) - 1}`;
                start = trNumSplit.join('.');
            } else {
                reject(this.handleError(AccountError.bad_parameter, ''));
            }

            const operation = new HistoryOperations.GetAccountHistory(
                accountId,
                start,
                transactionId
            );
            this._historyApi.execute(operation)
                .then(res => {
                    if (res.length === 0) {
                        reject(this.handleError(AccountError.transaction_history_fetch_failed, ''));
                    }
                    const dbOp = new DatabaseOperations.GetDynamicGlobalProperties();
                    this._dbApi.execute(dbOp)
                        .then(props => {
                            resolve(res[0].block_num <= props.last_irreversible_block_num);
                        })
                        .catch(err => reject(this.handleError(AccountError.database_operation_failed, err)));
                })
                .catch(err => reject(this.handleError(AccountError.history_fetch_failed, err)));
        });
    }

    /**
     * List chain operations history list for given user
     * Operations can be filtered using Chain.ChainOperationType
     *
     * @param {string} accountId                Users account id, example: '1.2.30'
     * @param {number} resultLimit              Number of results to be returned, max value is 100
     * @return {Promise<HistoryRecord[]>}       Return variable object types, based on operation in history record
     */
    public getAccountHistory(accountId: string, resultLimit: number = 100): Promise<HistoryRecord[]> {
        return new Promise((resolve, reject) => {
            const operation = new HistoryOperations.GetAccountHistory(
                accountId,
                '1.7.0',
                '1.7.0',
                resultLimit
            );
            this._historyApi.execute(operation)
                .then(res => {
                    // TODO: create models for different operations names, placed in dcore/src/chain/src/ChainTypes.js
                    resolve(res);
                })
                .catch(err => reject(this.handleError(AccountError.transaction_history_fetch_failed, err)));
        });
    }

    /**
     * Vote for selected miner.
     * More information on https://devdocs.decent.ch/UseCases/#vote_for_a_miner_1
     *
     * @param {string} miner
     * @param {string} account
     * @param {string} privateKeyWif
     * @returns {Promise<any>}
     */
    public voteForMiner(miner: string, account: string, privateKeyWif: string): Promise<any> {
        return this.voteForMiners([miner], account, privateKeyWif);
    }

    /**
     * Remove youte vote from selected miner.
     *
     * @param {string} miner
     * @param {string} account
     * @param {string} privateKeyWif
     * @returns {Promise<any>}
     */
    public unvoteMiner(miner: string, account: string, privateKeyWif: string): Promise<any> {
        return this.unvoteMiners([miner], account, privateKeyWif);
    }

    public voteForMiners(miners: string[], account: string, privateKeyWif: string): Promise<any> {
        return new Promise<any>((resolve, reject) => {
            const operations = new ChainMethods();
            operations.add(ChainMethods.getAccount, account);
            this._chainApi.fetch(operations)
                .then(res => {
                    const [voterAccount] = res;
                    const voter: Account = JSON.parse(JSON.stringify(voterAccount));
                    const operation = new DatabaseOperations.GetMiners(miners);
                    this._dbApi.execute(operation)
                        .then((res: Miner[]) => {
                            voter.options.votes.push(...res.map(miner => miner.vote_id));
                            voter.options.votes.sort((e1: string, e2: string) => {
                                return Number(e1.split(':')[1]) - Number(e2.split(':')[1]);
                            });
                            voter.options['num_witness'] = voter.options.num_miner;
                            delete voter.options.num_miner;
                            const op = new Operations.AccountUpdateOperation(
                                account,
                                voter.owner,
                                voter.active,
                                voter.options,
                                {}
                            );
                            const transaction = new Transaction();
                            transaction.add(op);
                            transaction.broadcast(privateKeyWif)
                                .then(res => resolve(res))
                                .catch(err => reject(err));
                        })
                        .catch(err => reject(this.handleError(AccountError.database_operation_failed, err)));
                })
                .catch(err => reject(this.handleError(AccountError.account_fetch_failed, err)));
        });
    }

    public unvoteMiners(miners: string[], account: string, privateKeyWif: string): Promise<any> {
        return new Promise<any>((resolve, reject) => {
            const operations = new ChainMethods();
            operations.add(ChainMethods.getAccount, account);
            this._chainApi.fetch(operations)
                .then(res => {
                    const [voterAccount] = res;
                    const voter: Account = JSON.parse(JSON.stringify(voterAccount));
                    const operation = new DatabaseOperations.GetMiners(miners);
                    this._dbApi.execute(operation)
                        .then((res: Miner[]) => {
                            res.forEach(miner => {
                                const voteIndex = voter.options.votes.indexOf(miner.vote_id);
                                voter.options.votes.splice(voteIndex, 1);
                            });
                            voter.options['num_witness'] = voter.options.num_miner;
                            delete voter.options.num_miner;
                            const op = new Operations.AccountUpdateOperation(
                                account,
                                voter.owner,
                                voter.active,
                                voter.options,
                                {}
                            );
                            const transaction = new Transaction();
                            transaction.add(op);
                            transaction.broadcast(privateKeyWif)
                                .then(res => resolve(res))
                                .catch(err => reject(err));
                        })
                        .catch(err => reject(this.handleError(AccountError.database_operation_failed, err)));
                })
                .catch(err => reject(this.handleError(AccountError.account_fetch_failed, err)));
        });
    }

    /**
     * Search accounts based on given parameters
     *
     * @param {string} searchTerm
     * @param {string} order
     * @param {string} id
     * @param {number} limit
     * @returns {Promise<Account>}
     */
    public searchAccounts(searchTerm: string, order: string, id: string, limit: number = 100): Promise<Account> {
        return new Promise<Account>((resolve, reject) => {
            const operation = new DatabaseOperations.SearchAccounts(searchTerm, order, id, limit);
            this._dbApi.execute(operation)
                .then(res => resolve(res))
                .catch(err => reject(err));
        });
    }

    /**
     * Returns number of accounts created on network
     *
     * @returns {Promise<number>}
     */
    public getAccountCount(): Promise<number> {
        return new Promise<number>((resolve, reject) => {
            const operation = new DatabaseOperations.GetAccountCount();
            this._dbApi.execute(operation)
                .then(res => resolve(res))
                .catch(err => reject(err));
        });
    }

    /**
     * Creates new account in network.
     *
     * @param {string} name                 Name of newly created account.
     * @param {string} ownerKey             Public key to be used as owner key.
     * @param {string} activeKey            Public key to be used as active key.
     * @param {string} memoKey              Public key used to memo encryption.
     * @param {string} registrar            Registrar account id who pay account creation transaction
     * @param {string} regisrarPrivateKey   Registrar private key for account register transaction to be signed with
     * @returns {Promise<boolean>}
     */
    public registerAccount(name: string,
                           ownerKey: string,
                           activeKey: string,
                           memoKey: string,
                           registrar: string,
                           regisrarPrivateKey: string): Promise<boolean> {
        const ownerKeyAuths: [[string, number]] = [] as [[string, number]];
        ownerKeyAuths.push([ownerKey, 1]);
        const activeKeyAuths: [[string, number]] = [] as [[string, number]];
        activeKeyAuths.push([activeKey, 1]);
        const owner = {
            weight_threshold: 1,
            account_auths: [],
            key_auths: ownerKeyAuths
        };
        const active = {
            weight_threshold: 1,
            account_auths: [],
            key_auths: activeKeyAuths
        };
        return new Promise<boolean>((resolve, reject) => {
            this._connector.connect()
                .then(() => {
                    const operation = new Operations.RegisterAccount({
                        name,
                        owner,
                        active,
                        registrar,
                        options: {
                            memo_key: memoKey,
                            voting_account: '1.2.3',
                            allow_subscription: false,
                            price_per_subscribe: Asset.createAsset(0, '1.3.0'),
                            num_witness: 0,
                            votes: [],
                            extensions: [],
                            subscription_period: 0,
                        }
                    });

                    const transaction = new Transaction();
                    transaction.add(operation);
                    transaction.broadcast(regisrarPrivateKey)
                        .then(() => resolve(true))
                        .catch(err => reject(err));
                })
                .catch(err => console.log(err));
        });
    }

    /**
     * Create account with keys derived from provided brain key.
     *
     * NOTE: This method create account with owner, active and memo key set to same value.
     *       Use of helper methods from Utils to derive keys from brainkey and then register account
     *       with option to set these keys to different values.
     *
     * @param {string} brainkey             Brain key for keys derivation
     * @param {string} accountName          Name for new account
     * @param {string} registrar            Registrar account id, who pay for account registration
     * @param {string} registrarPrivateKey  Registrar private key in WIF
     * @returns {Promise<boolean>}
     */
    public createAccountWithBrainkey(brainkey: string,
                                     accountName: string,
                                     registrar: string,
                                     registrarPrivateKey: string): Promise<boolean> {
        const normalizedBrainkey = Utils.normalize(brainkey);
        const keyPair: [KeyPrivate, KeyPublic] = Utils.generateKeys(normalizedBrainkey);
        return this.registerAccount(
            accountName,
            keyPair[1].stringKey,
            keyPair[1].stringKey,
            keyPair[1].stringKey,
            registrar,
            registrarPrivateKey);
    }

    /**
<<<<<<< HEAD
     * Exports wallet-cli compatible wallet file.
     *
     * @param {string} accountId
     * @param {string} password
     * @param {string} elGamalPrivateKey
     * @param {string} elGamalPublicKey
     * @param {string} privateKeys
     * @returns {Promise<any>}
     */
    exportWallet(accountId: string,
                 password: string,
                 elGamalPrivateKey: string,
                 elGamalPublicKey: string,
                 ...privateKeys: string[]): Promise<any> {
        return new Promise((resolve, reject) => {
            this.getAccountById(accountId)
                .then((acc) => {
                    if (!acc) {
                        reject(this.handleError(AccountError.account_does_not_exist, ''));
                        return;
                    }
                    const walletExport: WalletExport = {
                        chain_id: this._chainApi.chainId,
                        my_accounts: [acc],
                        cipher_keys: '',
                        extra_keys: [],
                        pending_account_registrations: [],
                        pending_miner_registrations: [],
                        ws_server: this._connector.apiAddresses[0],
                        ws_user: '',
                        ws_password: '',
                    };
                    const keys = {
                        ec_keys: privateKeys.map(pk => {
                            const pubKey = Utils.getPublicKey(Utils.privateKeyFromWif(pk));
                            return [pubKey.stringKey, pk];
                        }),
                        el_gamal_keys: [
                            [{s: elGamalPrivateKey}, {s: elGamalPublicKey}]
                        ],
                        checksum: CryptoUtils.sha512(password)
                    };
                    console.log(keys);
                    walletExport.cipher_keys = CryptoUtils.encryptToHexString(JSON.stringify(keys), password);
                    resolve(walletExport);
                })
=======
     * Fetch list of an accounts that begins from lower bound account id.
     * If empty string or '1.2.0' is entered, account are listed from the beginning.
     *
     * @param {string} loweBound                Account id from which accounts are listed.
     * @param {number} limit                    Number of returned accounts
     * @returns {Promise<AccountNameIdPair>}    Listed accounts.
     */
    public listAccounts(loweBound: string = '', limit: number = 100): Promise<AccountNameIdPair> {
        return new Promise<AccountNameIdPair>((resolve, reject) => {
            const operation = new DatabaseOperations.LookupAccounts(loweBound, limit);
            this._dbApi.execute(operation)
                .then(res => resolve(res))
>>>>>>> 59ce3538
                .catch(err => reject(this.handleError(AccountError.database_operation_failed, err)));
        });
    }

<<<<<<< HEAD
    private normalize(brainKey: string) {
        if (typeof brainKey !== 'string') {
            throw new Error('string required for brainKey');
        }
        brainKey = brainKey.trim();
        brainKey = brainKey.toUpperCase();
        return brainKey.split(/[\t\n\v\f\r ]+/).join(' ');
=======
    /**
     * Returns account's balances in all assets account have non-zero amount in.
     *
     * @param {string} id           Account id
     * @returns {Promise<Asset[]>}  List of balances
     */
    public listAccountBalances(id: string): Promise<Asset[]> {
        return new Promise<Asset[]>((resolve, reject) => {
            const operation = new DatabaseOperations.GetAccountBalances(id, []);
            this._dbApi.execute(operation)
                .then(res => resolve(res))
                .catch(err => reject(this.handleError(AccountError.database_operation_failed, err)));
        });
    }

    /**
     * Search for miners with parameters.
     *
     * @param {string} accountName          Account name to search miners for. If not using myVotes, searching in all miners
     * @param {string} keyword              Search keyword.
     * @param {boolean} myVotes             Flag to search within account's voted miners.
     * @param {MinerOrder} sort             Sorting parameter of search results.
     * @param {string} fromMinerId          Miner id to start form. Use for paging.
     * @param {number} limit                Result count. Default and max is 1000
     * @returns {Promise<MinerInfo[]>}
     */
    public searchMinerVoting(accountName: string,
                             keyword: string,
                             myVotes: boolean,
                             sort: MinerOrder,
                             fromMinerId: string,
                             limit: number = 1000): Promise<MinerInfo[]> {
        return new Promise<MinerInfo[]>((resolve, reject) => {
            const operation = new DatabaseOperations.SearchMinerVoting(
                accountName,
                keyword,
                myVotes,
                sort,
                fromMinerId,
                limit);
            this._dbApi.execute(operation)
                .then(res => resolve(res))
                .catch(err => {
                    reject(this.handleError(DatabaseError.database_execution_failed, err));
                });
        });
>>>>>>> 59ce3538
    }

    private handleError(message: string, err: any): Error {
        const error = new Error(message);
        error.stack = err;
        return error;
    }
}<|MERGE_RESOLUTION|>--- conflicted
+++ resolved
@@ -165,7 +165,6 @@
     virtual_op: number
 }
 
-<<<<<<< HEAD
 export interface WalletExport {
     chain_id: string;
     my_accounts: Account[];
@@ -176,14 +175,14 @@
     ws_server: string;
     ws_user: string;
     ws_password: string;
-=======
+}
+
 export interface MinerInfo {
     id: string;
     name: string;
     url: string;
     total_votes: number;
     voted: boolean;
->>>>>>> 59ce3538
 }
 
 export class AccountError {
@@ -757,7 +756,7 @@
     }
 
     /**
-<<<<<<< HEAD
+
      * Exports wallet-cli compatible wallet file.
      *
      * @param {string} accountId
@@ -804,7 +803,10 @@
                     walletExport.cipher_keys = CryptoUtils.encryptToHexString(JSON.stringify(keys), password);
                     resolve(walletExport);
                 })
-=======
+                .catch(err => reject(this.handleError(AccountError.database_operation_failed, err)));
+        });
+    }
+          
      * Fetch list of an accounts that begins from lower bound account id.
      * If empty string or '1.2.0' is entered, account are listed from the beginning.
      *
@@ -817,12 +819,10 @@
             const operation = new DatabaseOperations.LookupAccounts(loweBound, limit);
             this._dbApi.execute(operation)
                 .then(res => resolve(res))
->>>>>>> 59ce3538
                 .catch(err => reject(this.handleError(AccountError.database_operation_failed, err)));
         });
     }
 
-<<<<<<< HEAD
     private normalize(brainKey: string) {
         if (typeof brainKey !== 'string') {
             throw new Error('string required for brainKey');
@@ -830,7 +830,7 @@
         brainKey = brainKey.trim();
         brainKey = brainKey.toUpperCase();
         return brainKey.split(/[\t\n\v\f\r ]+/).join(' ');
-=======
+    }
     /**
      * Returns account's balances in all assets account have non-zero amount in.
      *
@@ -877,7 +877,6 @@
                     reject(this.handleError(DatabaseError.database_execution_failed, err));
                 });
         });
->>>>>>> 59ce3538
     }
 
     private handleError(message: string, err: any): Error {
