/**
 * @module HistoryApi
 */
import { ApiConnector } from './apiConnector';

enum HistoryError {
    error_executing_command = 'error_executing_command',
    api_connection_failed = 'api_connection_failed'
}

enum HistoryOperationName {
    getAccountHistory = 'get_account_history',
<<<<<<< HEAD
    searchAccountBalanceHistory = 'search_account_balance_history',
=======
    getAccountBalanceForTransaction = 'get_account_balance_for_transaction'
>>>>>>> 2759e21a
}

export class HistoryOperation {
    private _name: string;
    private _parameters: any[];

    get name(): string {
        return this._name;
    }

    get parameters(): any[] {
        return this._parameters;
    }

    constructor(name: string, ...params: any[]) {
        this._name = name;
        this._parameters = params;
    }
}

export namespace HistoryOperations {
    export class GetAccountHistory extends HistoryOperation {
        constructor(accountId: string, startObjectId: string = '1.7.0', endObjectId: string = '1.7.0', resultNumber: number = 100) {
            super(HistoryOperationName.getAccountHistory, accountId, startObjectId, resultNumber, endObjectId);
        }
    }

<<<<<<< HEAD
    export class SearchAccountBalanceHistory extends HistoryOperation {
        constructor(accountId: string,
            assetList: string[],
            partnerId: string,
            fromBlockNumber: number,
            toBlockNumber: number,
            startFrom: number,
            limit: number) {
            super(
                HistoryOperationName.searchAccountBalanceHistory,
                accountId,
                assetList,
                partnerId,
                fromBlockNumber,
                toBlockNumber,
                startFrom,
                limit
            );
=======
    export class GetAccountBalanceForTransaction extends HistoryOperation {
        constructor(accountId: string, historyObjectId: string) {
            super(HistoryOperationName.getAccountBalanceForTransaction, accountId, historyObjectId);
>>>>>>> 2759e21a
        }
    }
}

export class HistoryApi {
    private _api: any;
    private _apiConnector: ApiConnector;

    private histApi(): any {
        return this._api.instance().history_api();
    }

    constructor(api: any, apiConnector: ApiConnector) {
        this._api = api;
        this._apiConnector = apiConnector;
    }

    public execute(operation: HistoryOperation): Promise<any> {
        return new Promise((resolve, reject) => {
            this._apiConnector.connection()
                .then(() => {
                    this.histApi()
                        .exec(operation.name, operation.parameters)
                        .then((content: any) => resolve(content))
                        .catch((err: any) => {
                            reject(
                                this.handleError(HistoryError.error_executing_command, err)
                            );
                        });
                })
                .catch(err => reject(this.handleError(HistoryError.api_connection_failed, err)));
        });
    }

    private handleError(historyErrorMessage: HistoryError, err: any): Error {
        const error = new Error(historyErrorMessage);
        error.stack = err;
        return error;
    }
}<|MERGE_RESOLUTION|>--- conflicted
+++ resolved
@@ -10,11 +10,8 @@
 
 enum HistoryOperationName {
     getAccountHistory = 'get_account_history',
-<<<<<<< HEAD
     searchAccountBalanceHistory = 'search_account_balance_history',
-=======
     getAccountBalanceForTransaction = 'get_account_balance_for_transaction'
->>>>>>> 2759e21a
 }
 
 export class HistoryOperation {
@@ -42,7 +39,6 @@
         }
     }
 
-<<<<<<< HEAD
     export class SearchAccountBalanceHistory extends HistoryOperation {
         constructor(accountId: string,
             assetList: string[],
@@ -61,11 +57,12 @@
                 startFrom,
                 limit
             );
-=======
+        }
+    }
+
     export class GetAccountBalanceForTransaction extends HistoryOperation {
         constructor(accountId: string, historyObjectId: string) {
             super(HistoryOperationName.getAccountBalanceForTransaction, accountId, historyObjectId);
->>>>>>> 2759e21a
         }
     }
 }
