export enum DatabaseError {
    chain_connection_failed = 'chain_connection_failed',
    chain_connecting = 'chain_connecting',
    database_execution_failed = 'database_execution_failed',
    api_connection_failed = 'api_connection_failed'
}

export enum DatabaseOperationName {
    getAccountByName = 'get_account_by_name',
    searchContent = 'search_content',
    getAccounts = 'get_accounts',
    searchAccountHistory = 'search_account_history',
    getAccountBalances = 'get_account_balances',
    generateContentKeys = 'generate_content_keys',
    restoreEncryptionKey = 'restore_encryption_key',
    getBuyingObjectsByConsumer = 'get_buying_objects_by_consumer',
    listPublishers = 'list_seeders_by_price',
    getObjects = 'get_objects',
    getContent = 'get_content',
    getBuyingHistoryObjects = 'get_buying_by_consumer_URI',
    getDynamicGlobalProperties = 'get_dynamic_global_properties',
    getBlock = 'get_block',
    getTransaction = 'get_transaction',
    getAccountCount = 'get_account_count',
    lookupMiners = 'lookup_miner_accounts',
    getMiners = 'get_miners',
    searchFeedback = 'search_feedback',
    searchAccounts = 'search_accounts',
    lookupAccounts = 'lookup_accounts',
    searchMinerVoting = 'search_miner_voting',
    getMinerCount = 'get_miner_count',
    getOpenBuyings = 'get_open_buyings',
    getOpenBuyingsByURI = 'get_open_buyings_by_URI',
    getOpenBuyingsByConsumer = 'get_open_buyings_by_consumer',
    getBuyingHistoryObjectsByConsumer = 'get_buying_history_objects_by_consumer',
    getBuyingByConsumerURI = 'get_buying_by_consumer_URI',
    listActiveSubscriptionsByConsumer = 'list_active_subscriptions_by_consumer',
<<<<<<< HEAD
    listSeedersByUpload = 'list_seeders_by_upload',
    listSeedersByRegion = 'list_seeders_by_region',
    listSeedersByRating = 'list_seeders_by_rating',
=======
    getVestingBalances = 'get_vesting_balances',
>>>>>>> a60d107b
}

export class DatabaseOperation {
    protected _name: DatabaseOperationName;
    protected _parameters: any[];

    get name(): string {
        return this._name;
    }

    get parameters(): any[] {
        return this._parameters;
    }

    constructor(name: DatabaseOperationName, ...params: any[]) {
        this._name = name;
        this._parameters = params;
    }
}

export enum SearchParamsOrder {
    authorAsc = '+author',
    ratingAsc = '+rating',
    sizeAsc = '+size',
    priceAsc = '+price',
    createdAsc = '+created',
    expirationAsc = '+expiration',
    authorDesc = '-author',
    ratingDesc = '-rating',
    sizeDesc = '-size',
    priceDesc = '-price',
    createdDesc = '-created',
    expirationDesc = '-expiration',
}

export enum SearchAccountHistoryOrder {
    typeAsc = '+type',
    toAsc = '+to',
    fromAsc = '+from',
    priceAsc = '+price',
    feeAsc = '+fee',
    descriptionAsc = '+description',
    timeAsc = '+time',
    typeDesc = '-type',
    toDesc = '-to',
    fromDesc = '-from',
    priceDesc = '-price',
    feeDesc = '-fee',
    descriptionDesc = '-description',
    timeDesc = '-time',
}

export enum MinerOrder {
    nameAsc = '+name',
    urlAsc = '+url',
    votesAsc = '+votes',
    nameDesc = '-name',
    urlDesc = '-url',
    votesDesc = '-votes',
    none = ''
}

/**
 * Parameters for content search.
 * Order parameter options can be found in SearchParamsOrder class, Default: SearchParamsOrder.createdDesc
 * Region code is ISO 3166-1 alpha-2 two-letter region code.
 */
export interface SearchParams {
    term?: string;
    order?: string;
    /**
     * Content owner
     * @memberof SearchParams
     */
    user?: string;
    region_code?: string;
    itemId?: string;
    category?: string;
    count?: number;
}

export namespace DatabaseOperations {
    export class SearchContent extends DatabaseOperation {
        constructor(searchParams: SearchParams) {
            super(
                DatabaseOperationName.searchContent,
                searchParams.term || '',
                searchParams.order || '',
                searchParams.user || '',
                searchParams.region_code || '',
                searchParams.itemId || '0.0.0',
                searchParams.category || '1',
                searchParams.count || 100
            );
        }
    }

    export class GetAccountByName extends DatabaseOperation {
        constructor(name: string) {
            super(DatabaseOperationName.getAccountByName, name);
        }
    }

    export class GetAccounts extends DatabaseOperation {
        constructor(ids: string[]) {
            super(DatabaseOperationName.getAccounts, ids);
        }
    }

    export class SearchAccountHistory extends DatabaseOperation {
        constructor(accountId: string,
                    order: string,
                    startObjecId: string = '0.0.0',
                    limit = 100) {
            super(
                DatabaseOperationName.searchAccountHistory,
                accountId,
                order,
                startObjecId,
                limit
            );
        }
    }

    export class GetAccountBalances extends DatabaseOperation {
        constructor(accountId: string, assetsId: string[]) {
            super(DatabaseOperationName.getAccountBalances, accountId, assetsId);
        }
    }

    export class RestoreEncryptionKey extends DatabaseOperation {
        constructor(contentId: string, elGamalPrivate: string) {
            super(
                DatabaseOperationName.restoreEncryptionKey,
                {s: elGamalPrivate},
                contentId
            );
        }
    }

    export class GenerateContentKeys extends DatabaseOperation {
        constructor(seeders: string[]) {
            super(DatabaseOperationName.generateContentKeys, seeders);
        }
    }

    export class ListSeeders extends DatabaseOperation {
        constructor(resultSize: number) {
            super(DatabaseOperationName.listPublishers, resultSize);
        }
    }

    export class GetBoughtObjectsByCustomer extends DatabaseOperation {
        constructor(consumerId: string,
                    order: string,
                    startObjectId: string,
                    term: string,
                    resultSize: number) {
            super(
                DatabaseOperationName.getBuyingObjectsByConsumer,
                consumerId,
                order,
                startObjectId,
                term,
                resultSize
            );
        }
    }

    export class GetObjects extends DatabaseOperation {
        constructor(ids: string[]) {
            super(DatabaseOperationName.getObjects, ids);
        }
    }

    export class GetContent extends DatabaseOperation {
        constructor(URI: string) {
            super(DatabaseOperationName.getContent, URI);
        }
    }

    export class GetBuyingHistoryObjects extends DatabaseOperation {
        constructor(accountId: string, contentURI: string) {
            super(DatabaseOperationName.getBuyingHistoryObjects, accountId, contentURI);
        }
    }

    export class GetDynamicGlobalProperties extends DatabaseOperation {
        constructor() {
            super(DatabaseOperationName.getDynamicGlobalProperties);
        }
    }

    export class GetBlock extends DatabaseOperation {
        constructor(blockId: number) {
            super(DatabaseOperationName.getBlock, blockId);
        }
    }

    export class GetTransaction extends DatabaseOperation {
        constructor(blockId: number, txNumber: number) {
            super(DatabaseOperationName.getTransaction, blockId, txNumber);
        }
    }

    export class GetAccountCount extends DatabaseOperation {
        constructor() {
            super(DatabaseOperationName.getAccountCount);
        }
    }

    export class LookupMiners extends DatabaseOperation {
        constructor(startFrom: string, limit: number) {
            super(DatabaseOperationName.lookupMiners, startFrom, limit);
        }
    }

    export class GetMiners extends DatabaseOperation {
        constructor(minerIds: string[]) {
            super(DatabaseOperationName.getMiners, minerIds);
        }
    }

    export class SearchFeedback extends DatabaseOperation {
        constructor(accountId: string, contentUri: string, startId: string, count: number) {
            super(DatabaseOperationName.searchFeedback, accountId, contentUri, startId, count);
        }
    }

    export class SearchAccounts extends DatabaseOperation {
        constructor(searchTerm: string, order: string, id: string, limit: number) {
            super(DatabaseOperationName.searchAccounts, searchTerm, order, id, limit);
        }
    }

    export class LookupAccounts extends DatabaseOperation {
        constructor(lowerBound: string, limit: number) {
            super(DatabaseOperationName.lookupAccounts, lowerBound, limit);
        }
    }

    export class SearchMinerVoting extends DatabaseOperation {
        constructor(accountName: string, keyword: string, myVotes: boolean, sort: MinerOrder, fromMinerId: string, limit: number) {
            super(DatabaseOperationName.searchMinerVoting, accountName, keyword, myVotes, sort, fromMinerId, limit);
        }
    }

    export class GetMinerCount extends DatabaseOperation {
        constructor() {
            super(DatabaseOperationName.getMinerCount);
        }
    }

    export class GetOpenBuyings extends DatabaseOperation {
        constructor() {
            super(DatabaseOperationName.getOpenBuyings);
        }
    }

    export class GetOpenBuyingsByURI extends DatabaseOperation {
        constructor(URI: string) {
            super(DatabaseOperationName.getOpenBuyingsByURI, URI);
        }
    }

    export class GetOpenBuyingsByConsumer extends DatabaseOperation {
        constructor(accountId: string) {
            super(DatabaseOperationName.getOpenBuyingsByConsumer, accountId);
        }
    }

    export class GetBuyingsHistoryObjectsByConsumer extends DatabaseOperation {
        constructor(accountId: string) {
            super(DatabaseOperationName.getBuyingHistoryObjectsByConsumer, accountId);
        }
    }

    export class GetBuyingByConsumerURI extends DatabaseOperation {
        constructor(accountId: string, URI: string) {
            super(DatabaseOperationName.getBuyingByConsumerURI, accountId, URI);
        }
    }

    export class GetVestingBalances extends DatabaseOperation {
        constructor(accountId: string) {
            super(DatabaseOperationName.getVestingBalances, accountId);
        }
    }

    export class ListActiveSubscriptionsByConsumer extends DatabaseOperation {
        constructor(accountId: string, limit: number) {
            super(DatabaseOperationName.listActiveSubscriptionsByConsumer, accountId, limit);
        }
    }

    export class ListSeedersByUpload extends DatabaseOperation {
        constructor(limit: number) {
            super(DatabaseOperationName.listSeedersByUpload, limit);
        }
    }

    export class ListSeedersByRegion extends DatabaseOperation {
        constructor(region: string) {
            super(DatabaseOperationName.listSeedersByRegion, region);
        }
    }

    export class ListSeedersByRating extends DatabaseOperation {
        constructor(limit: number) {
            super(DatabaseOperationName.listSeedersByRating, limit);
        }
    }
}<|MERGE_RESOLUTION|>--- conflicted
+++ resolved
@@ -35,13 +35,10 @@
     getBuyingHistoryObjectsByConsumer = 'get_buying_history_objects_by_consumer',
     getBuyingByConsumerURI = 'get_buying_by_consumer_URI',
     listActiveSubscriptionsByConsumer = 'list_active_subscriptions_by_consumer',
-<<<<<<< HEAD
     listSeedersByUpload = 'list_seeders_by_upload',
     listSeedersByRegion = 'list_seeders_by_region',
     listSeedersByRating = 'list_seeders_by_rating',
-=======
     getVestingBalances = 'get_vesting_balances',
->>>>>>> a60d107b
 }
 
 export class DatabaseOperation {
