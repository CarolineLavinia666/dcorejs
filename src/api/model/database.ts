import { Asset } from '../../model/transaction';

export enum DatabaseError {
    chain_connection_failed = 'chain_connection_failed',
    chain_connecting = 'chain_connecting',
    database_execution_failed = 'database_execution_failed',
    api_connection_failed = 'api_connection_failed'
}

<<<<<<< HEAD
class DatabaseOperationName {
    static searchContent = 'search_content';
    static getAccountByName = 'get_account_by_name';
    static getAccounts = 'get_accounts';
    static searchAccountHistory = 'search_account_history';
    static getAccountBalances = 'get_account_balances';
    static generateContentKeys = 'generate_content_keys';
    static restoreEncryptionKey = 'restore_encryption_key';
    static getBuyingObjectsByConsumer = 'get_buying_objects_by_consumer';
    static listPublishers = 'list_seeders_by_price';
    static getObjects = 'get_objects';
    static getContent = 'get_content';
    static getBuyingHistoryObjects = 'get_buying_by_consumer_URI';
    static getDynamicGlobalProperties = 'get_dynamic_global_properties';
    static getBlock = 'get_block';
    static getTransaction = 'get_transaction';
    static getAccountCount = 'get_account_count';
    static lookupMiners = 'lookup_miner_accounts';
    static getMiners = 'get_miners';
    static searchFeedback = 'search_feedback';
    static searchAccounts = 'search_accounts';
    static lookupAccounts = 'lookup_accounts';
    static searchMinerVoting = 'search_miner_voting';
    static getMinerCount = 'get_miner_count';
    static getOpenBuyings = 'get_open_buyings';
    static getOpenBuyingsByURI = 'get_open_buyings_by_URI';
    static getOpenBuyingsByConsumer = 'get_open_buyings_by_consumer';
    static getBuyingHistoryObjectsByConsumer = 'get_buying_history_objects_by_consumer';
    static getBuyingByConsumerURI = 'get_buying_by_consumer_URI';
    static listAssets = 'list_assets';
    static getAssets = 'get_assets';
    static priceToDct = 'price_to_dct';
    static getFeedsByMiner = 'get_feeds_by_miner';
    static getRealSupply = 'get_real_supply';
=======
export enum DatabaseOperationName {
    getAccountByName = 'get_account_by_name',
    searchContent = 'search_content',
    getAccounts = 'get_accounts',
    searchAccountHistory = 'search_account_history',
    getAccountBalances = 'get_account_balances',
    generateContentKeys = 'generate_content_keys',
    restoreEncryptionKey = 'restore_encryption_key',
    getBuyingObjectsByConsumer = 'get_buying_objects_by_consumer',
    listPublishers = 'list_seeders_by_price',
    getObjects = 'get_objects',
    getContent = 'get_content',
    getBuyingHistoryObjects = 'get_buying_by_consumer_URI',
    getDynamicGlobalProperties = 'get_dynamic_global_properties',
    getBlock = 'get_block',
    getTransaction = 'get_transaction',
    getAccountCount = 'get_account_count',
    lookupMiners = 'lookup_miner_accounts',
    getMiners = 'get_miners',
    searchFeedback = 'search_feedback',
    searchAccounts = 'search_accounts',
    lookupAccounts = 'lookup_accounts',
    searchMinerVoting = 'search_miner_voting',
    getMinerCount = 'get_miner_count',
    getOpenBuyings = 'get_open_buyings',
    getOpenBuyingsByURI = 'get_open_buyings_by_URI',
    getOpenBuyingsByConsumer = 'get_open_buyings_by_consumer',
    getBuyingHistoryObjectsByConsumer = 'get_buying_history_objects_by_consumer',
    getBuyingByConsumerURI = 'get_buying_by_consumer_URI',
    listActiveSubscriptionsByConsumer = 'list_active_subscriptions_by_consumer',
    listSubscriptionsByConsumer = 'list_subscriptions_by_consumer',
    listActiveSubscriptionsByAuthor = 'list_active_subscriptions_by_author',
    listSubscriptionsByAuthor = 'list_subscriptions_by_author',
    listSeedersByUpload = 'list_seeders_by_upload',
    listSeedersByRegion = 'list_seeders_by_region',
    listSeedersByRating = 'list_seeders_by_rating',
    getVestingBalances = 'get_vesting_balances',
>>>>>>> 1a733efe
}

export class DatabaseOperation {
    protected _name: DatabaseOperationName;
    protected _parameters: any[];

    get name(): string {
        return this._name;
    }

    get parameters(): any[] {
        return this._parameters;
    }

    constructor(name: DatabaseOperationName, ...params: any[]) {
        this._name = name;
        this._parameters = params;
    }
}

export enum SearchParamsOrder {
    authorAsc = '+author',
    ratingAsc = '+rating',
    sizeAsc = '+size',
    priceAsc = '+price',
    createdAsc = '+created',
    expirationAsc = '+expiration',
    authorDesc = '-author',
    ratingDesc = '-rating',
    sizeDesc = '-size',
    priceDesc = '-price',
    createdDesc = '-created',
    expirationDesc = '-expiration',
}

export enum SearchAccountHistoryOrder {
    typeAsc = '+type',
    toAsc = '+to',
    fromAsc = '+from',
    priceAsc = '+price',
    feeAsc = '+fee',
    descriptionAsc = '+description',
    timeAsc = '+time',
    typeDesc = '-type',
    toDesc = '-to',
    fromDesc = '-from',
    priceDesc = '-price',
    feeDesc = '-fee',
    descriptionDesc = '-description',
    timeDesc = '-time',
}

export enum MinerOrder {
    nameAsc = '+name',
    urlAsc = '+url',
    votesAsc = '+votes',
    nameDesc = '-name',
    urlDesc = '-url',
    votesDesc = '-votes',
    none = ''
}

/**
 * Parameters for content search.
 * Order parameter options can be found in SearchParamsOrder class, Default: SearchParamsOrder.createdDesc
 * Region code is ISO 3166-1 alpha-2 two-letter region code.
 */
export interface SearchParams {
    term?: string;
    order?: string;
    /**
     * Content owner
     * @memberof SearchParams
     */
    user?: string;
    region_code?: string;
    itemId?: string;
    category?: string;
    count?: number;
}

export namespace DatabaseOperations {
    export class SearchContent extends DatabaseOperation {
        constructor(searchParams: SearchParams) {
            super(
                DatabaseOperationName.searchContent,
                searchParams.term || '',
                searchParams.order || '',
                searchParams.user || '',
                searchParams.region_code || '',
                searchParams.itemId || '0.0.0',
                searchParams.category || '1',
                searchParams.count || 100
            );
        }
    }

    export class GetAccountByName extends DatabaseOperation {
        constructor(name: string) {
            super(DatabaseOperationName.getAccountByName, name);
        }
    }

    export class GetAccounts extends DatabaseOperation {
        constructor(ids: string[]) {
            super(DatabaseOperationName.getAccounts, ids);
        }
    }

    export class SearchAccountHistory extends DatabaseOperation {
        constructor(accountId: string,
                    order: string,
                    startObjecId: string = '0.0.0',
                    limit = 100) {
            super(
                DatabaseOperationName.searchAccountHistory,
                accountId,
                order,
                startObjecId,
                limit
            );
        }
    }

    export class GetAccountBalances extends DatabaseOperation {
        constructor(accountId: string, assetsId: string[]) {
            super(DatabaseOperationName.getAccountBalances, accountId, assetsId);
        }
    }

    export class RestoreEncryptionKey extends DatabaseOperation {
        constructor(contentId: string, elGamalPrivate: string) {
            super(
                DatabaseOperationName.restoreEncryptionKey,
                {s: elGamalPrivate},
                contentId
            );
        }
    }

    export class GenerateContentKeys extends DatabaseOperation {
        constructor(seeders: string[]) {
            super(DatabaseOperationName.generateContentKeys, seeders);
        }
    }

    export class ListSeeders extends DatabaseOperation {
        constructor(resultSize: number) {
            super(DatabaseOperationName.listPublishers, resultSize);
        }
    }

    export class GetBoughtObjectsByCustomer extends DatabaseOperation {
        constructor(consumerId: string,
                    order: string,
                    startObjectId: string,
                    term: string,
                    resultSize: number) {
            super(
                DatabaseOperationName.getBuyingObjectsByConsumer,
                consumerId,
                order,
                startObjectId,
                term,
                resultSize
            );
        }
    }

    export class GetObjects extends DatabaseOperation {
        constructor(ids: string[]) {
            super(DatabaseOperationName.getObjects, ids);
        }
    }

    export class GetContent extends DatabaseOperation {
        constructor(URI: string) {
            super(DatabaseOperationName.getContent, URI);
        }
    }

    export class GetBuyingHistoryObjects extends DatabaseOperation {
        constructor(accountId: string, contentURI: string) {
            super(DatabaseOperationName.getBuyingHistoryObjects, accountId, contentURI);
        }
    }

    export class GetDynamicGlobalProperties extends DatabaseOperation {
        constructor() {
            super(DatabaseOperationName.getDynamicGlobalProperties);
        }
    }

    export class GetBlock extends DatabaseOperation {
        constructor(blockId: number) {
            super(DatabaseOperationName.getBlock, blockId);
        }
    }

    export class GetTransaction extends DatabaseOperation {
        constructor(blockId: number, txNumber: number) {
            super(DatabaseOperationName.getTransaction, blockId, txNumber);
        }
    }

    export class GetAccountCount extends DatabaseOperation {
        constructor() {
            super(DatabaseOperationName.getAccountCount);
        }
    }

    export class LookupMiners extends DatabaseOperation {
        constructor(startFrom: string, limit: number) {
            super(DatabaseOperationName.lookupMiners, startFrom, limit);
        }
    }

    export class GetMiners extends DatabaseOperation {
        constructor(minerIds: string[]) {
            super(DatabaseOperationName.getMiners, minerIds);
        }
    }

    export class SearchFeedback extends DatabaseOperation {
        constructor(accountId: string, contentUri: string, startId: string, count: number) {
            super(DatabaseOperationName.searchFeedback, accountId, contentUri, startId, count);
        }
    }

    export class SearchAccounts extends DatabaseOperation {
        constructor(searchTerm: string, order: string, id: string, limit: number) {
            super(DatabaseOperationName.searchAccounts, searchTerm, order, id, limit);
        }
    }

    export class LookupAccounts extends DatabaseOperation {
        constructor(lowerBound: string, limit: number) {
            super(DatabaseOperationName.lookupAccounts, lowerBound, limit);
        }
    }

    export class SearchMinerVoting extends DatabaseOperation {
        constructor(accountName: string, keyword: string, myVotes: boolean, sort: MinerOrder, fromMinerId: string, limit: number) {
            super(DatabaseOperationName.searchMinerVoting, accountName, keyword, myVotes, sort, fromMinerId, limit);
        }
    }

    export class GetMinerCount extends DatabaseOperation {
        constructor() {
            super(DatabaseOperationName.getMinerCount);
        }
    }

    export class GetOpenBuyings extends DatabaseOperation {
        constructor() {
            super(DatabaseOperationName.getOpenBuyings);
        }
    }

    export class GetOpenBuyingsByURI extends DatabaseOperation {
        constructor(URI: string) {
            super(DatabaseOperationName.getOpenBuyingsByURI, URI);
        }
    }

    export class GetOpenBuyingsByConsumer extends DatabaseOperation {
        constructor(accountId: string) {
            super(DatabaseOperationName.getOpenBuyingsByConsumer, accountId);
        }
    }

    export class GetBuyingsHistoryObjectsByConsumer extends DatabaseOperation {
        constructor(accountId: string) {
            super(DatabaseOperationName.getBuyingHistoryObjectsByConsumer, accountId);
        }
    }

    export class GetBuyingByConsumerURI extends DatabaseOperation {
        constructor(accountId: string, URI: string) {
            super(DatabaseOperationName.getBuyingByConsumerURI, accountId, URI);
        }
    }

<<<<<<< HEAD
    export class ListAssets extends DatabaseOperation {
        constructor(lowerBoundSymbol: string, limit: number) {
            super(DatabaseOperationName.listAssets, lowerBoundSymbol, limit);
        }
    }

    export class GetAssets extends DatabaseOperation {
        constructor(assetIds: string[]) {
            super(DatabaseOperationName.getAssets, assetIds);
        }
    }

    export class PriceToDCT extends DatabaseOperation {
        constructor(asset: Asset) {
            super(DatabaseOperationName.priceToDct, asset);
        }
    }

    export class GetFeedsByMiner extends DatabaseOperation {
        constructor(accountId: string, limit: number) {
            super(DatabaseOperationName.getFeedsByMiner, accountId, limit);
        }
    }

    export class GetRealSupply extends DatabaseOperation {
        constructor() {
            super(DatabaseOperationName.getRealSupply);
=======
    export class GetVestingBalances extends DatabaseOperation {
        constructor(accountId: string) {
            super(DatabaseOperationName.getVestingBalances, accountId);
        }
    }

    export class ListActiveSubscriptionsByConsumer extends DatabaseOperation {
        constructor(accountId: string, limit: number) {
            super(DatabaseOperationName.listActiveSubscriptionsByConsumer, accountId, limit);
        }
    }

    export class ListSubscriptionsByConsumer extends DatabaseOperation {
        constructor(accountId: string, limit: number) {
            super(DatabaseOperationName.listSubscriptionsByConsumer, accountId, limit);
        }
    }

    export class ListActiveSubscriptionsByAuthor extends DatabaseOperation {
        constructor(accountId: string, limit: number) {
            super(DatabaseOperationName.listActiveSubscriptionsByAuthor, accountId, limit);
        }
    }

    export class ListSubscriptionsByAuthor extends DatabaseOperation {
        constructor(accountId: string, limit: number) {
            super(DatabaseOperationName.listSubscriptionsByAuthor, accountId, limit);
        }
    }
  
    export class ListSeedersByUpload extends DatabaseOperation {
        constructor(limit: number) {
            super(DatabaseOperationName.listSeedersByUpload, limit);
        }
    }

    export class ListSeedersByRegion extends DatabaseOperation {
        constructor(region: string) {
            super(DatabaseOperationName.listSeedersByRegion, region);
        }
    }

    export class ListSeedersByRating extends DatabaseOperation {
        constructor(limit: number) {
            super(DatabaseOperationName.listSeedersByRating, limit);
>>>>>>> 1a733efe
        }
    }
}<|MERGE_RESOLUTION|>--- conflicted
+++ resolved
@@ -7,42 +7,6 @@
     api_connection_failed = 'api_connection_failed'
 }
 
-<<<<<<< HEAD
-class DatabaseOperationName {
-    static searchContent = 'search_content';
-    static getAccountByName = 'get_account_by_name';
-    static getAccounts = 'get_accounts';
-    static searchAccountHistory = 'search_account_history';
-    static getAccountBalances = 'get_account_balances';
-    static generateContentKeys = 'generate_content_keys';
-    static restoreEncryptionKey = 'restore_encryption_key';
-    static getBuyingObjectsByConsumer = 'get_buying_objects_by_consumer';
-    static listPublishers = 'list_seeders_by_price';
-    static getObjects = 'get_objects';
-    static getContent = 'get_content';
-    static getBuyingHistoryObjects = 'get_buying_by_consumer_URI';
-    static getDynamicGlobalProperties = 'get_dynamic_global_properties';
-    static getBlock = 'get_block';
-    static getTransaction = 'get_transaction';
-    static getAccountCount = 'get_account_count';
-    static lookupMiners = 'lookup_miner_accounts';
-    static getMiners = 'get_miners';
-    static searchFeedback = 'search_feedback';
-    static searchAccounts = 'search_accounts';
-    static lookupAccounts = 'lookup_accounts';
-    static searchMinerVoting = 'search_miner_voting';
-    static getMinerCount = 'get_miner_count';
-    static getOpenBuyings = 'get_open_buyings';
-    static getOpenBuyingsByURI = 'get_open_buyings_by_URI';
-    static getOpenBuyingsByConsumer = 'get_open_buyings_by_consumer';
-    static getBuyingHistoryObjectsByConsumer = 'get_buying_history_objects_by_consumer';
-    static getBuyingByConsumerURI = 'get_buying_by_consumer_URI';
-    static listAssets = 'list_assets';
-    static getAssets = 'get_assets';
-    static priceToDct = 'price_to_dct';
-    static getFeedsByMiner = 'get_feeds_by_miner';
-    static getRealSupply = 'get_real_supply';
-=======
 export enum DatabaseOperationName {
     getAccountByName = 'get_account_by_name',
     searchContent = 'search_content',
@@ -80,7 +44,11 @@
     listSeedersByRegion = 'list_seeders_by_region',
     listSeedersByRating = 'list_seeders_by_rating',
     getVestingBalances = 'get_vesting_balances',
->>>>>>> 1a733efe
+    listAssets = 'list_assets',
+    getAssets = 'get_assets',
+    priceToDct = 'price_to_dct',
+    getFeedsByMiner = 'get_feeds_by_miner',
+    getRealSupply = 'get_real_supply',
 }
 
 export class DatabaseOperation {
@@ -364,7 +332,6 @@
         }
     }
 
-<<<<<<< HEAD
     export class ListAssets extends DatabaseOperation {
         constructor(lowerBoundSymbol: string, limit: number) {
             super(DatabaseOperationName.listAssets, lowerBoundSymbol, limit);
@@ -392,7 +359,9 @@
     export class GetRealSupply extends DatabaseOperation {
         constructor() {
             super(DatabaseOperationName.getRealSupply);
-=======
+        }
+    }
+
     export class GetVestingBalances extends DatabaseOperation {
         constructor(accountId: string) {
             super(DatabaseOperationName.getVestingBalances, accountId);
@@ -438,7 +407,6 @@
     export class ListSeedersByRating extends DatabaseOperation {
         constructor(limit: number) {
             super(DatabaseOperationName.listSeedersByRating, limit);
->>>>>>> 1a733efe
         }
     }
 }