--- conflicted
+++ resolved
@@ -1,332 +1,11 @@
 import {ApiConnector} from './apiConnector';
-<<<<<<< HEAD
-import {Asset} from '../model/transaction';
-=======
 import {DatabaseError, DatabaseOperation} from './model/database';
->>>>>>> 33ed28e1
 
 export class ConnectionStatus {
     static open = 'open';
 }
 
-<<<<<<< HEAD
-export class SearchParamsOrder {
-    static authorAsc = '+author';
-    static ratingAsc = '+rating';
-    static sizeAsc = '+size';
-    static priceAsc = '+price';
-    static createdAsc = '+created';
-    static expirationAsc = '+expiration';
-    static authorDesc = '-author';
-    static ratingDesc = '-rating';
-    static sizeDesc = '-size';
-    static priceDesc = '-price';
-    static createdDesc = '-created';
-    static expirationDesc = '-expiration';
-}
-
-export class SearchAccountHistoryOrder {
-    static typeAsc = '+type';
-    static toAsc = '+to';
-    static fromAsc = '+from';
-    static priceAsc = '+price';
-    static feeAsc = '+fee';
-    static descriptionAsc = '+description';
-    static timeAsc = '+time';
-    static typeDesc = '-type';
-    static toDesc = '-to';
-    static fromDesc = '-from';
-    static priceDesc = '-price';
-    static feeDesc = '-fee';
-    static descriptionDesc = '-description';
-    static timeDesc = '-time';
-}
-
-/**
- * Parameters for content search.
- * Order parameter options can be found in SearchParamsOrder class, Default: SearchParamsOrder.createdDesc
- * Region code is ISO 3166-1 alpha-2 two-letter region code.
- */
-export class SearchParams {
-    term = '';
-    order = '';
-    /**
-     * Content owner
-     * @memberof SearchParams
-     */
-    user = '';
-    region_code = '';
-    itemId = '';
-    category = '';
-    count: number;
-
-    constructor(term = '',
-                order = '',
-                user = '',
-                region_code = '',
-                itemId = '',
-                category: string = '',
-                count: number = 6) {
-        this.term = term || '';
-        this.order = order || SearchParamsOrder.createdDesc;
-        this.user = user || '';
-        this.region_code = region_code || '';
-        this.itemId = itemId || '0.0.0';
-        this.category = category || '1';
-        this.count = count || 6;
-    }
-
-    get params(): any[] {
-        let params: any[] = [];
-        params = Object.values(this).reduce((previousValue, currentValue) => {
-            previousValue.push(currentValue);
-            return previousValue;
-        }, params);
-        return params;
-    }
-}
-
-export enum DatabaseError {
-    chain_connection_failed = 'chain_connection_failed',
-    chain_connecting = 'chain_connecting',
-    database_execution_failed = 'database_execution_failed',
-    api_connection_failed = 'api_connection_failed'
-}
-
-class DatabaseOperationName {
-    static searchContent = 'search_content';
-    static getAccountByName = 'get_account_by_name';
-    static getAccounts = 'get_accounts';
-    static searchAccountHistory = 'search_account_history';
-    static getAccountBalances = 'get_account_balances';
-    static generateContentKeys = 'generate_content_keys';
-    static restoreEncryptionKey = 'restore_encryption_key';
-    static getBuyingObjectsByConsumer = 'get_buying_objects_by_consumer';
-    static listPublishers = 'list_seeders_by_price';
-    static getObjects = 'get_objects';
-    static getBuyingHistoryObjects = 'get_buying_by_consumer_URI';
-    static getDynamicGlobalProperties = 'get_dynamic_global_properties';
-    static getBlock = 'get_block';
-    static getTransaction = 'get_transaction';
-    static getAccountCount = 'get_account_count';
-    static lookupMiners = 'lookup_miner_accounts';
-    static getMiners = 'get_miners';
-    static searchFeedback = 'search_feedback';
-    static listAssets = 'list_assets';
-    static getAssets = 'get_assets';
-    static priceToDct = 'price_to_dct';
-    static getFeedsByMiner = 'get_feeds_by_miner';
-    static getRealSupply = 'get_real_supply';
-}
-
-export class DatabaseOperation {
-    protected _name: string;
-    protected _parameters: any[];
-
-    get name(): string {
-        return this._name;
-    }
-
-    get parameters(): any[] {
-        return this._parameters;
-    }
-
-    constructor(name: string, ...params: any[]) {
-        this._name = name;
-        this._parameters = params;
-    }
-}
-
-export namespace DatabaseOperations {
-    export class SearchContent extends DatabaseOperation {
-        constructor(searchParams: SearchParams) {
-            const [
-                term,
-                order,
-                user,
-                region_code,
-                itemId,
-                category,
-                count
-            ] = searchParams.params;
-            super(
-                DatabaseOperationName.searchContent,
-                term,
-                order,
-                user,
-                region_code,
-                itemId,
-                category,
-                count
-            );
-        }
-    }
-
-    export class GetAccountByName extends DatabaseOperation {
-        constructor(name: string) {
-            super(DatabaseOperationName.getAccountByName, name);
-        }
-    }
-
-    export class GetAccounts extends DatabaseOperation {
-        constructor(ids: string[]) {
-            super(DatabaseOperationName.getAccounts, ids);
-        }
-    }
-
-    export class SearchAccountHistory extends DatabaseOperation {
-        constructor(accountId: string,
-                    order: string,
-                    startObjecId: string = '0.0.0',
-                    limit = 100) {
-            super(
-                DatabaseOperationName.searchAccountHistory,
-                accountId,
-                order,
-                startObjecId,
-                limit
-            );
-        }
-    }
-
-    export class GetAccountBalances extends DatabaseOperation {
-        constructor(accountId: string, assetsId: string[]) {
-            super(DatabaseOperationName.getAccountBalances, accountId, assetsId);
-        }
-    }
-
-    export class RestoreEncryptionKey extends DatabaseOperation {
-        constructor(contentId: string, elGamalPrivate: string) {
-            super(
-                DatabaseOperationName.restoreEncryptionKey,
-                {s: elGamalPrivate},
-                contentId
-            );
-        }
-    }
-
-    export class GenerateContentKeys extends DatabaseOperation {
-        constructor(seeders: string[]) {
-            super(DatabaseOperationName.generateContentKeys, seeders);
-        }
-    }
-
-    export class ListSeeders extends DatabaseOperation {
-        constructor(resultSize: number) {
-            super(DatabaseOperationName.listPublishers, resultSize);
-        }
-    }
-
-    export class GetBoughtObjectsByCustomer extends DatabaseOperation {
-        constructor(consumerId: string,
-                    order: string,
-                    startObjectId: string,
-                    term: string,
-                    resultSize: number) {
-            super(
-                DatabaseOperationName.getBuyingObjectsByConsumer,
-                consumerId,
-                order,
-                startObjectId,
-                term,
-                resultSize
-            );
-        }
-    }
-
-    export class GetObjects extends DatabaseOperation {
-        constructor(ids: string[]) {
-            super(DatabaseOperationName.getObjects, ids);
-        }
-    }
-
-    export class GetBuyingHistoryObjects extends DatabaseOperation {
-        constructor(accountId: string, contentURI: string) {
-            super(DatabaseOperationName.getBuyingHistoryObjects, accountId, contentURI);
-        }
-    }
-
-    export class GetDynamicGlobalProperties extends DatabaseOperation {
-        constructor() {
-            super(DatabaseOperationName.getDynamicGlobalProperties);
-        }
-    }
-
-    export class GetBlock extends DatabaseOperation {
-        constructor(blockId: number) {
-            super(DatabaseOperationName.getBlock, blockId);
-        }
-    }
-
-    export class GetTransaction extends DatabaseOperation {
-        constructor(blockId: number, txNumber: number) {
-            super(DatabaseOperationName.getTransaction, blockId, txNumber);
-        }
-    }
-
-    export class GetAccountCount extends DatabaseOperation {
-        constructor() {
-            super(DatabaseOperationName.getAccountCount);
-        }
-    }
-
-    export class LookupMiners extends DatabaseOperation {
-        constructor(startFrom: string, limit: number) {
-            super(DatabaseOperationName.lookupMiners, startFrom, limit);
-        }
-    }
-
-    export class GetMiners extends DatabaseOperation {
-        constructor(minerIds: string[]) {
-            super(DatabaseOperationName.getMiners, minerIds);
-        }
-    }
-
-    export class SearchFeedback extends DatabaseOperation {
-        constructor(accountId: string, contentUri: string, startId: string, count: number) {
-            super(DatabaseOperationName.searchFeedback, accountId, contentUri, startId, count);
-        }
-    }
-
-    export class ListAssets extends DatabaseOperation {
-        constructor(lowerBoundSymbol: string, limit: number) {
-            super(DatabaseOperationName.listAssets, lowerBoundSymbol, limit);
-        }
-    }
-
-    export class GetAssets extends DatabaseOperation {
-        constructor(assetIds: string[]) {
-            super(DatabaseOperationName.getAssets, assetIds);
-        }
-    }
-
-    export class PriceToDCT extends DatabaseOperation {
-        constructor(asset: Asset) {
-            super(DatabaseOperationName.priceToDct, asset);
-        }
-    }
-
-    export class GetFeedsByMiner extends DatabaseOperation {
-        constructor(accountId: string, limit: number) {
-            super(DatabaseOperationName.getFeedsByMiner, accountId, limit);
-        }
-    }
-
-    export class GetRealSupply extends DatabaseOperation {
-        constructor() {
-            super(DatabaseOperationName.getRealSupply);
-        }
-    }
-}
-
-export class Database {
-    protected _api: any;
-}
-
-export class DatabaseApi extends Database {
-=======
 export class DatabaseApi {
->>>>>>> 33ed28e1
     protected _api: any;
     private _apiConnector: ApiConnector;
 
