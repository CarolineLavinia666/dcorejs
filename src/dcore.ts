--- conflicted
+++ resolved
@@ -54,14 +54,10 @@
     _content = new ContentApi(database);
     _account = new AccountApi(database, chain, historyApi, connector);
     _explorer = new ExplorerModule(database);
-<<<<<<< HEAD
     _assetModule = new AssetModule(database, connector, chain);
-    _mining = new MiningModule(database);
-=======
     _subscription = new SubscriptionModule(database);
     _seeding = new SeedingModule(database);
     _mining = new MiningModule(database, connector, chain);
->>>>>>> 1a733efe
 }
 
 export function content(): ContentApi {
