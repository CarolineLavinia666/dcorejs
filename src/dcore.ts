import {getLibRef} from './helpers';
import {ContentApi} from './modules/content';
import {ChainApi} from './api/chain';
import {DatabaseApi} from './api/database';
import {AccountApi} from './modules/account';
import {HistoryApi} from './api/history';
import {ApiConnector, ConnectionState} from './api/apiConnector';
<<<<<<< HEAD
import {ExplorerModule} from './explorer';
import {AssetModule} from './assetModule';
=======
import {ExplorerModule} from './modules/explorer';
import {MiningModule} from './modules/mining';
>>>>>>> 33ed28e1

let _content: ContentApi;
let _account: AccountApi;
let _explorer: ExplorerModule;
<<<<<<< HEAD
let _assetModule: AssetModule;
=======
let _mining: MiningModule;
>>>>>>> 33ed28e1

export class DcoreError {
    static app_not_initialized = 'app_not_initialized';
    static app_missing_config = 'app_missing_config';
}

export interface DcoreConfig {
    dcoreNetworkWSPaths: string[]
    chainId: string
}

/**
 * Intialize dcorejs library with custom data that are used for library operations
 *
 * @export
 * @param {DcoreConfig} config                                                  Configuration of dcore network yout about to connect to
 * @param {*} [dcorejs_lib=null]                                                Deprecated - Reference to low level dcorejs-lib library
 * @param {(state: ConnectionState) => void} [connectionStatusCallback=null]    Status callback to handle connection
 */
export function initialize(config: DcoreConfig,
                           dcorejs_lib: any = null,
                           connectionStatusCallback: (state: ConnectionState) => void = null): void {
    if (dcorejs_lib) {
        console.warn('Parameter dcorejs_lib of DCorejs.initialize is deprecated since 2.3.1');
    }
    const dcore = getLibRef();
    ChainApi.setupChain(config.chainId, dcore.ChainConfig);

    const connector = new ApiConnector(config.dcoreNetworkWSPaths, dcore.Apis, connectionStatusCallback);
    const database = new DatabaseApi(dcore.Apis, connector);
    const historyApi = new HistoryApi(dcore.Apis, connector);

    const chain = new ChainApi(connector, dcore.ChainStore);
    _content = new ContentApi(database);
    _account = new AccountApi(database, chain, historyApi, connector);
    _explorer = new ExplorerModule(database);
<<<<<<< HEAD
    _assetModule = new AssetModule(database, connector);
=======
    _mining = new MiningModule(database);
>>>>>>> 33ed28e1
}

export function content(): ContentApi {
    return _content;
}

export function account(): AccountApi {
    return _account;
}

export function explorer(): ExplorerModule {
    return _explorer;
}

<<<<<<< HEAD
export function asset(): AssetModule {
    return _assetModule;
=======
export function mining(): MiningModule {
    return _mining;
>>>>>>> 33ed28e1
}<|MERGE_RESOLUTION|>--- conflicted
+++ resolved
@@ -5,22 +5,15 @@
 import {AccountApi} from './modules/account';
 import {HistoryApi} from './api/history';
 import {ApiConnector, ConnectionState} from './api/apiConnector';
-<<<<<<< HEAD
-import {ExplorerModule} from './explorer';
 import {AssetModule} from './assetModule';
-=======
 import {ExplorerModule} from './modules/explorer';
 import {MiningModule} from './modules/mining';
->>>>>>> 33ed28e1
 
 let _content: ContentApi;
 let _account: AccountApi;
 let _explorer: ExplorerModule;
-<<<<<<< HEAD
 let _assetModule: AssetModule;
-=======
 let _mining: MiningModule;
->>>>>>> 33ed28e1
 
 export class DcoreError {
     static app_not_initialized = 'app_not_initialized';
@@ -57,11 +50,8 @@
     _content = new ContentApi(database);
     _account = new AccountApi(database, chain, historyApi, connector);
     _explorer = new ExplorerModule(database);
-<<<<<<< HEAD
     _assetModule = new AssetModule(database, connector);
-=======
     _mining = new MiningModule(database);
->>>>>>> 33ed28e1
 }
 
 export function content(): ContentApi {
@@ -76,11 +66,9 @@
     return _explorer;
 }
 
-<<<<<<< HEAD
 export function asset(): AssetModule {
     return _assetModule;
-=======
+}
 export function mining(): MiningModule {
     return _mining;
->>>>>>> 33ed28e1
 }