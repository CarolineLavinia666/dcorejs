--- conflicted
+++ resolved
@@ -205,7 +205,6 @@
         return brainKey.split(/[\t\n\v\f\r ]+/).join(' ');
     }
 
-<<<<<<< HEAD
     public static generateNonce(): string {
         return dcorejs_lib.TransactionHelper.unique_nonce_uint64();
     }
@@ -226,8 +225,6 @@
         this._privateKey = privateKey;
     }
 
-=======
->>>>>>> 1a733efe
     /**
      * Generates El Gamal public key from given El Gamal private key
      * @param {string} elGamalPrivate
