--- conflicted
+++ resolved
@@ -55,7 +55,14 @@
      * @return {string}                 String in HEX format with encrypted message.
      */
     public static encryptWithChecksum(message: string,
-<<<<<<< HEAD
+                                      privateKey: KeyPrivate,
+                                      publicKey: KeyPublic,
+                                      nonce: string = ''): Buffer {
+        if (!Validator.validateArguments([message, nonce], [Type.string, Type.string])
+            || privateKey === undefined || publicKey === undefined) {
+            throw new TypeError(CryptoUtilsError.invalid_parameters);
+        }
+        return dcorejs_lib.Aes.encrypt_with_checksum(privateKey.key, publicKey.key, nonce, message);
                                       privateKey: string,
                                       publicKey: string,
                                       nonce: string = ''): string {
@@ -65,16 +72,6 @@
             nonce,
             message
         ).toString('hex');
-=======
-                                      privateKey: KeyPrivate,
-                                      publicKey: KeyPublic,
-                                      nonce: string = ''): Buffer {
-        if (!Validator.validateArguments([message, nonce], [Type.string, Type.string])
-            || privateKey === undefined || publicKey === undefined) {
-            throw new TypeError(CryptoUtilsError.invalid_parameters);
-        }
-        return dcorejs_lib.Aes.encrypt_with_checksum(privateKey.key, publicKey.key, nonce, message);
->>>>>>> e76fc1c0
     }
 
     /**
@@ -87,7 +84,6 @@
      * @returns {Buffer}                Buffer with decrypted text.
      */
     public static decryptWithChecksum(message: string,
-<<<<<<< HEAD
                                       privateKey: string,
                                       publicKey: string,
                                       nonce: string = ''): string {
@@ -95,7 +91,6 @@
             KeyPrivate.fromWif(privateKey).key,
             KeyPublic.fromString(publicKey).key, nonce, message
         ).toString();
-=======
                                       privateKey: KeyPrivate,
                                       publicKey: KeyPublic,
                                       nonce: string = ''): Buffer {
@@ -104,7 +99,6 @@
             throw new TypeError(CryptoUtilsError.invalid_parameters);
         }
         return dcorejs_lib.Aes.decrypt_with_checksum(privateKey.key, publicKey.key, nonce, message);
->>>>>>> e76fc1c0
     }
 
     /**
