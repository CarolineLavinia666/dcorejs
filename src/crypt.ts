--- conflicted
+++ resolved
@@ -1,18 +1,11 @@
 /**
  * @module CryptoUtils
  */
-<<<<<<< HEAD
-import {KeyPublic} from './model/utils';
-import { dcorejs_lib } from './helpers';
-import * as cryptoJs from 'crypto-js';
-import {KeyPrivate} from './model/utils';
-=======
 import {KeyPrivate, KeyPublic} from './utils';
 import {dcorejs_lib} from './helpers';
 import * as cryptoJs from 'crypto-js';
 import {Validator} from './modules/validator';
 import {Type} from './model/types';
->>>>>>> 6dcb962b
 
 const RIPEMD160 = require('ripemd160');
 
@@ -113,12 +106,9 @@
      * @returns {string}            RIPEMD160 hashed text.
      */
     public static ripemdHash(fromBuffer: string): string {
-<<<<<<< HEAD
-=======
         if (fromBuffer === undefined) {
             throw new TypeError(CryptoUtilsError.invalid_parameters);
         }
->>>>>>> 6dcb962b
         return new RIPEMD160().update(fromBuffer).digest('hex');
     }
 
