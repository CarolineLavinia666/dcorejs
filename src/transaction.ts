import {dcorejs_lib} from './helpers';
import {KeyPrivate, KeyPublic, Utils} from './utils';
import {Operation} from './model/transaction';
<<<<<<< HEAD
=======

/**
 * Class contains available transaction operation names constants
 */
>>>>>>> 33ed28e1

export class Transaction {
    /**
     * dcore_jsjs.lib/lib - TransactionBuilder
     */
    private _transaction: any;
    private _operations: Operation[] = [];

    constructor() {
        this._transaction = new dcorejs_lib.TransactionBuilder();
    }

    /**
     * List of operations added to transaction
     * @return {Operation[]}
     */
    get operations(): Operation[] {
        return this._operations;
    }

    /**
     * Append new operation to transaction object.
     *
     * @param {Operation} operation
     * @return {boolean}
     */
    public add(operation: Operation): boolean {
        this._transaction.add_type_operation(operation.name, operation.operation);
        this._operations.push(operation);
        return true;
    }

    /**
     * Broadcast transaction to dcore_js blockchain.
     *
     * @param {string} privateKey
     * @return {Promise<void>}
     */
    public broadcast(privateKey: string): Promise<void> {
        const secret = Utils.privateKeyFromWif(privateKey);
        const pubKey = Utils.getPublicKey(secret);
        return new Promise((resolve, reject) => {
            this.setTransactionFees()
                .then(() => {
                    this.signTransaction(secret, pubKey);
                    this._transaction.broadcast()
                        .then(() => {
                            resolve();
                        })
                        .catch((err: any) => {
                            reject(err);
                        });
                })
                .catch((err: any) => {
                    reject(err);
                });
        });
    }

    /**
     * Set transaction fee required for transaction operation
     * @param transaction TransactionBuilder instance
     * @return {Promise<void>}
     */
    private setTransactionFees(): Promise<void> {
        return new Promise((resolve, reject) => {
            this._transaction.set_required_fees()
                .then(() => {
                    resolve();
                })
                .catch(() => {
                    // TODO: error handling
                    reject();
                });
        });
    }

    /**
     * Sign transaction with given private/public key pair.
     *
     * @param {KeyPrivate} privateKey
     * @param {KeyPublic} publicKey
     */
    private signTransaction(privateKey: KeyPrivate, publicKey: KeyPublic): void {
        this._transaction.add_signer(privateKey.key, publicKey.key);
    }
}<|MERGE_RESOLUTION|>--- conflicted
+++ resolved
@@ -1,14 +1,10 @@
 import {dcorejs_lib} from './helpers';
 import {KeyPrivate, KeyPublic, Utils} from './utils';
 import {Operation} from './model/transaction';
-<<<<<<< HEAD
-=======
 
 /**
  * Class contains available transaction operation names constants
  */
->>>>>>> 33ed28e1
-
 export class Transaction {
     /**
      * dcore_jsjs.lib/lib - TransactionBuilder
