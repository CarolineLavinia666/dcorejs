/**
 * @module ContentModule
 */
import { Asset, DCoreAccount, Account } from '../model/account';
import {
    Content,
    Seeder,
    BuyingContent,
    SubmitObject,
    ContentKeys,
    KeyPair,
    IContentExchangeObject,
    Price,
    ContentExchangeObject
} from '../model/content';
import { DatabaseApi } from '../api/database';
import { ChainApi } from '../api/chain';
import { TransactionBuilder } from '../transactionBuilder';
import { isUndefined } from 'util';
import { DatabaseOperations, SearchParams, SearchParamsOrder } from '../api/model/database';
import { ContentObject, Operation, Operations } from '../model/transaction';
import { DCoreAssetObject } from '../model/asset';
import { ApiModule } from './ApiModule';
import { Utils } from '../utils';
import { ChainMethods } from '../api/model/chain';
import { ApiConnector } from '../api/apiConnector';
import { Type } from '../model/types';
import { Validator } from './validator';

const moment = require('moment');

export enum ContentError {
    database_operation_failed = 'operation_failed',
    fetch_content_failed = 'fetch_content_failed',
    transaction_broadcast_failed = 'transaction_broadcast_failed',
    restore_content_keys_failed = 'restore_content_keys_failed',
    asset_fetch_failed = 'asset_fetch_failed',
    asset_not_found = 'asset_not_found',
    content_not_exist = 'content_not_exist',
    account_fetch_failed = 'account_fetch_failed',
    parameters_error = 'parameters_error',
    connection_failed = 'connection_failed',
    syntactic_error = 'syntactic_error',
    content_not_bought = 'content_not_bought',
    invalid_arguments = 'invalid_arguments',
}

/**
 * ContentApi provide methods to communication
 * with content stored in DCore network.
 */
export class ContentModule extends ApiModule {
    constructor(dbApi: DatabaseApi, chainApi: ChainApi, apiConnector: ApiConnector) {
        super({
            dbApi,
            chainApi,
            apiConnector
        });
    }

    /**
     * Searches content submitted to DCore network and is not expired.
     * https://docs.decent.ch/developer/classgraphene_1_1app_1_1database__api__impl.html#a4526e41a8bf7bc921072d11cec0c894c
     *
     * @param {SearchParams} searchParams       Parameters for content filtering.
     * @param {boolean} convertAsset            Optional parameter to convert amounts and fees of Content from blockchain asset
     *                                          amount format to right precision format of asset. Example: 100000000 => 1 DCT.
     *                                          Default: false.
     * @return {Promise<Content[]>}             List of Content object that conform search parameters.
     */
    public searchContent(searchParams?: SearchParams, convertAsset: boolean = false): Promise<Content[]> {
        if (searchParams && !Validator.validateObject(searchParams, SearchParams)
            || !Validator.validateArguments([convertAsset], [Type.boolean])) {
            throw new TypeError(ContentError.invalid_arguments);
        }
        const dbOperation = new DatabaseOperations.SearchContent(searchParams);
        return new Promise((resolve, reject) => {
            this.dbApi
                .execute(dbOperation)
                .then((content: any) => {
                    const listAssetsOp = new DatabaseOperations.ListAssets('', 100);
                    this.dbApi.execute(listAssetsOp)
                        .then((assets: DCoreAssetObject[]) => {
                            resolve(content.map((c: any) => {
                                c.synopsis = JSON.parse(c.synopsis);
                                if (c.price && convertAsset) {
                                    c = this.formatPrices(c, assets);
                                }
                                return c;
                            }));
                        })
                        .catch(err => {
                            reject(this.handleError(ContentError.database_operation_failed, err));
                        });
                })
                .catch((err: any) => {
                    reject(this.handleError(ContentError.database_operation_failed, err));
                });
        });
    }

    /**
     * Get content object from blockchain for given content id
     *
     * @param {string} id                   Id of content to get. Example: '2.13.345'
     * @param {boolean} convertAsset        Optional parameter to convert amounts and fees of Content from blockchain asset
     *                                      amount format to right precision format of asset. Example: 100000000 => 1 DCT.
     *                                      Default: false.
     * @return {Promise<Content | null>}    Content object.
     */
    public getContent(id: string, convertAsset: boolean = false): Promise<ContentObject> {
        if (!Validator.validateArguments([id, convertAsset], [Type.string, Type.boolean])) {
            throw new TypeError(ContentError.invalid_arguments);
        }
        return new Promise((resolve, reject) => {
            const listAssetsOp = new DatabaseOperations.ListAssets('', 100);
            this.dbApi.execute(listAssetsOp)
                .then((assets: DCoreAssetObject[]) => {
                    const dbOperation = new DatabaseOperations.GetObjects([id]);
                    this.dbApi
                        .execute(dbOperation)
                        .then(contents => {
                            if (!contents || !contents[0]) {
                                resolve(null);
                                return;
                            }
                            const [content] = contents;
                            const stringidied = JSON.stringify(content);
                            let objectified = JSON.parse(stringidied);
                            objectified.synopsis = JSON.parse(objectified.synopsis);
                            if (isUndefined(objectified.price['amount']) && convertAsset) {
                                objectified = this.formatPrices([objectified], assets)[0];
                            }
                            resolve(objectified as ContentObject);
                        });
                })
                .catch(err => {
                    reject(this.handleError(ContentError.database_operation_failed, err));
                });
        });
    }

    /**
     * Get content with given URI.
     * https://docs.decent.ch/developer/classgraphene_1_1app_1_1database__api__impl.html#a1790db302a96536fe8be9794969fbfdb
     *
     * @param {string} URI                  Content URI
     * @param {boolean} convertAsset        Optional parameter to convert amounts and fees of Content from blockchain asset
     *                                      amount format to right precision format of asset. Example: 100000000 => 1 DCT.
     *                                      Default: false.
     * @returns {Promise<Content | null>}   Content object.
     */
    public getContentURI(URI: string, convertAsset: boolean = false): Promise<ContentObject | null> {
        if (!Validator.validateArguments([URI, convertAsset], [Type.string, Type.boolean])) {
            throw new TypeError(ContentError.invalid_arguments);
        }
        return new Promise((resolve, reject) => {
            const listAssetsOp = new DatabaseOperations.ListAssets('', 100);
            this.dbApi.execute(listAssetsOp)
                .then((assets: DCoreAssetObject[]) => {
                    const dbOperation = new DatabaseOperations.GetContent(URI);
                    this.dbApi
                        .execute(dbOperation)
                        .then(content => {
                            if (!content) {
                                resolve(null);
                                return;
                            }
                            const stringidied = JSON.stringify(content);
                            let objectified = JSON.parse(stringidied);
                            objectified.synopsis = JSON.parse(objectified.synopsis);
                            if (isUndefined(objectified.price['amount']) && convertAsset) {
                                objectified = this.formatPrices([objectified], assets);
                            }
                            resolve(objectified as ContentObject);
                        });
                })
                .catch(err => {
                    reject(this.handleError(ContentError.database_operation_failed, err));
                });
        });
    }

    /**
     * Cancel submitted content in blockchain.
     * https://docs.decent.ch/developer/classgraphene_1_1wallet_1_1detail_1_1wallet__api__impl.html#a51951fe58f271369898d529e537bf45e
     *
     * @param {string} contentId        Content id in format '2.13.X'. Example: '2.13.1234'
     * @param {string} authorId         Author id in format'1.2.X'. Example: '1.2.345'
     * @param {string} privateKey       Author's private key to submit transaction in WIF(hex) (Wallet Import Format) format.
     * @return {Promise<void>}          Value confirming successful transaction broadcasting.
     */
    public removeContent(
        contentId: string,
        authorId: string,
        privateKey: string): Promise<void> {
        if (!Validator.validateArguments(arguments, [Type.string, Type.string, Type.string])) {
            throw new TypeError(ContentError.invalid_arguments);
        }
        return new Promise((resolve, reject) => {
            this.getContent(contentId)
                .then((content: ContentObject) => {
                    const URI = content.URI;
                    const cancelOperation = new Operations.ContentCancelOperation(authorId, URI);
                    const transaction = new TransactionBuilder();
                    transaction.addOperation(cancelOperation);
                    transaction.broadcast(privateKey)
                        .then(() => {
                            resolve();
                        })
                        .catch(err => {
                            reject(
                                this.handleError(ContentError.transaction_broadcast_failed, err)
                            );
                        });
                })
                .catch(err => {
                    reject(this.handleError(ContentError.fetch_content_failed, err));
                });
        });
    }

    /**
     * Restores key to decrypt downloaded content.
     *
     * ElGamalPrivate contains keys used to identify if user have bought content.
     * May contains older keys, if elGamal keys pair were changed,
     * to restore content bought before keys have been changed. Otherwise content keys
     * would not be restored.
     * https://docs.decent.ch/developer/group___database_a_p_i___decent.html#gaa952f1c2adc2781d42a3f457e2d18d09
     *
     * @param {string} contentId                Content id in format '2.13.X', Example: '2.13.453'
     * @param {string} accountId                Account if in format '1.2.X'. Example: '1.2.345'
     * @param {...string[]} elGamalKeys         El Gamal keys to identify that user bought content. May contains older keys, if el gamal
     *                                          keys pair were changed, to restore content bought before keys have been changed.
     *                                          Otherwise content keys would not be restored.
     * @returns {Promise<string>}               Content key to decrypt content.
     */
    public restoreContentKeys(contentId: string, accountId: string, ...elGamalKeys: KeyPair[]): Promise<string> {
        if (!Validator.validateArguments(arguments, [Type.string, Type.string, [Array, Type.string]])) {
            throw new TypeError(ContentError.invalid_arguments);
        }
        return new Promise((resolve, reject) => {
            this.getContent(contentId)
                .then(content => {
                    const dbOperation = new DatabaseOperations.GetBuyingHistoryObjects(accountId, content.URI);
                    this.dbApi.execute(dbOperation)
                        .then(res => {
                            const validKey = elGamalKeys.find((elgPair: KeyPair) => elgPair.publicKey === res.pubKey.s);
                            if (!validKey) {
                                reject(this.handleError(ContentError.restore_content_keys_failed, 'wrong keys'));
                            }

                            const dbOperation = new DatabaseOperations.RestoreEncryptionKey(contentId, validKey.privateKey);
                            this.dbApi
                                .execute(dbOperation)
                                .then(key => {
                                    resolve(key);
                                })
                                .catch(err => {
                                    reject(this.handleError(ContentError.restore_content_keys_failed, err));
                                });
                        });
                })
                .catch(err => reject(this.handleError(ContentError.fetch_content_failed, err)));
        });
    }

    /**
     * Generate content key with key parts of each seeder to encrypt
     * content to be uploaded.
     * https://docs.decent.ch/developer/group___database_a_p_i___decent.html#ga4efd6c44e7257d496b79b102cd3d9358
     *
     * @param {string[]} seeders        Array of seeder account ids in format '1.2.X'. Example: ['1.2.12', '1.4.13']
     * @return {Promise<ContentKeys>}   Generated ContentKeys for content encryption.
     */
    public generateContentKeys(seeders: string[]): Promise<ContentKeys> {
        if (!Validator.validateArguments(arguments, [[Array, Type.string]])) {
            throw new TypeError(ContentError.invalid_arguments);
        }
        const dbOperation = new DatabaseOperations.GenerateContentKeys(seeders);
        return new Promise((resolve, reject) => {
            this.dbApi
                .execute(dbOperation)
                .then(keys => {
                    resolve(keys);
                })
                .catch(err => {
                    reject(this.handleError(ContentError.database_operation_failed, err));
                });
        });
    }

    /**
     * Submit content to blockchain
     * https://docs.decent.ch/developer/group___wallet_a_p_i___content.html#gae0af8d611b5d915264a892ad83254370
     *
     * @throws {TypeError}              Error is thrown in case of invalid input parameters.
     * @param {SubmitObject} content    SubmitObject with information about submitted object.
     * @param {string} privateKey       Private for sign transaction in WIF(hex) (Wallet Import Format) format.
     * @param {boolean} broadcast
     * @return {Promise<boolean>}       Value confirming successful transaction broadcasting.
     */
    public addContent(content: SubmitObject, privateKey: string, broadcast: boolean = true): Promise<Operation> {
        if (!Validator.validateArguments([content, privateKey, broadcast], [SubmitObject, Type.string, Type.boolean])) {
            throw new TypeError('Invalid parameters');
        }
        return new Promise<Operation>((resolve, reject) => {
            content.size = this.getFileSize(content.size);
            const listAssetOp = new DatabaseOperations.GetAssets([
                content.assetId || ChainApi.asset_id,
                content.publishingFeeAsset || ChainApi.asset_id
            ]);
            const methods = [new ChainMethods.GetAccount(content.authorId)];
            methods.push(...content.coAuthors.map(ca => new ChainMethods.GetAccount(ca[0])));
            this.chainApi.fetch(...methods)
                .then((accounts: DCoreAccount[]) => {
                    const authorAccount = JSON.parse(JSON.stringify(accounts[0]));
                    const coAuthors = JSON.parse(JSON.stringify(accounts))
                        .slice(1)
                        .map((coAuthor: DCoreAccount, index: number) => {
                            return [coAuthor.id, content.coAuthors[index][1]];
                        });
                    this.dbApi.execute(listAssetOp)
                        .then((assets: [DCoreAssetObject, DCoreAssetObject]) => {
                            if (!assets || !assets[0] || !assets[1]) {
                                reject(this.handleError(ContentError.fetch_content_failed));
                                return;
                            }
                            const priceAsset = assets[0];
                            const feeAsset = assets[1];
                            try {
                                const submitOperation = new Operations.SubmitContentOperation(
                                    content.size,
                                    authorAccount.id,
                                    coAuthors,
                                    content.URI,
                                    content.seeders.length,
                                    [{
                                        region: 1,
                                        price: {
                                            amount: Utils.formatAmountToAsset(content.price, priceAsset),
                                            asset_id: priceAsset.id
                                        }
                                    }],
                                    content.hash,
                                    content.seeders.map(s => s.seeder),
                                    content.keyParts,
                                    content.date.toString(),
                                    {
                                        amount: this.calculateFee(content),
                                        asset_id: feeAsset.id
                                    },
                                    JSON.stringify(content.synopsis)
                                );
                                const transaction = new TransactionBuilder();
                                transaction.addOperation(submitOperation);
                                if (broadcast) {
                                    transaction.broadcast(privateKey)
                                        .then(() => {
                                            resolve(transaction.operations[0]);
                                        })
                                        .catch(err => {
                                            reject(
                                                this.handleError(ContentError.transaction_broadcast_failed, err)
                                            );
                                        });
                                } else {
                                    resolve(transaction.operations[0]);
                                }
                            } catch (e) {
                                reject(this.handleError(ContentError.account_fetch_failed, e));
                                return;
                            }
                        })
                        .catch(err => this.handleError(ContentError.database_operation_failed, err));
                })
                .catch(err => reject(this.handleError(ContentError.account_fetch_failed, err)));
        });
    }

    /**
     * Get list of opened, not yet confirmed buy requests by seeders.
     * https://docs.decent.ch/developer/classgraphene_1_1app_1_1database__api__impl.html#ad4e75371b94ea3fd47cf4bd329b622aa
     *
     * @param {boolean} convertAsset            Optional parameter to convert amounts and fees of BuyingContent from blockchain asset
     *                                          amount format to right precision format of asset. Example: 100000000 => 1 DCT.
     *                                          Default: false.
     * @returns {Promise<BuyingContent[]>}      BuyingContent list of opened buy requests.
     */
    public getOpenBuying(convertAsset: boolean = false): Promise<BuyingContent[]> {
        if (!Validator.validateArguments([convertAsset], [Type.boolean])) {
            throw new TypeError('Invalid parameters');
        }
        return new Promise<BuyingContent[]>(((resolve, reject) => {
            const operation = new DatabaseOperations.GetOpenBuyings();
            this.dbApi.execute(operation)
                .then(buyingObjects => {
                    const listAssetsOp = new DatabaseOperations.ListAssets('', 100);
                    this.dbApi.execute(listAssetsOp)
                        .then((assets: DCoreAssetObject[]) => {
                            if (!assets || assets.length === 0) {
                                reject(this.handleError(ContentError.asset_fetch_failed));
                                return;
                            }
                            const result = convertAsset ? this.formatPrices(buyingObjects, assets) : buyingObjects;
                            resolve(result as BuyingContent[]);
                        })
                        .catch(err => reject(this.handleError(ContentError.database_operation_failed, err)));
                })
                .catch(err => reject(this.handleError(ContentError.database_operation_failed, err)));
        }));
    }

    /**
     * Get list of opened, not yet confirmed buy requests by seeders.
     * https://docs.decent.ch/developer/classgraphene_1_1app_1_1database__api__impl.html#a030ccb8c903503a700ecbbc87bf552af
     *
     * @param {string} URI                  Buy request URI. Example 'ipfs:QmQ9MBkzt6QcDtBhg7qenDcXtm1s6VVSogtSHa2zbXKsFb'
     * @param {boolean} convertAsset        Optional parameter to convert amounts and fees of BuyingContent from blockchain asset
     *                                      amount format to right precision format of asset. Example: 100000000 => 1 DCT.
     *                                      Default: false.
     * @returns {Promise<BuyingContent[]>}  BuyingContent list of opened buy requests.
     */
    public getOpenBuyingByURI(URI: string, convertAsset: boolean = false): Promise<BuyingContent[]> {
        if (!Validator.validateArguments([URI, convertAsset], [Type.string, Type.boolean])) {
            throw new TypeError('Invalid parameters');
        }
        return new Promise<BuyingContent[]>(((resolve, reject) => {
            const operation = new DatabaseOperations.GetOpenBuyingsByURI(URI);
            this.dbApi.execute(operation)
                .then(buyingObjects => {
                    const listAssetsOp = new DatabaseOperations.ListAssets('', 100);
                    this.dbApi.execute(listAssetsOp)
                        .then((assets: DCoreAssetObject[]) => {
                            if (!assets || assets.length === 0) {
                                reject(this.handleError(ContentError.asset_fetch_failed));
                                return;
                            }
                            const result = convertAsset ? this.formatPrices(buyingObjects, assets) : buyingObjects;
                            resolve(result as BuyingContent[]);
                        })
                        .catch(err => reject(this.handleError(ContentError.database_operation_failed, err)));
                })
                .catch(err => reject(this.handleError(ContentError.database_operation_failed, err)));
        }));
    }

    /**
     * Get list of opened, not yet confirmed buy requests by seeders.
     * https://docs.decent.ch/developer/classgraphene_1_1app_1_1database__api__impl.html#a767fc3bb252b35c33618f12083aa3064
     *
     * @param {string} accountId            Account id in format '1.2.X'. Example '1.2.345'
     * @param {boolean} convertAsset        Optional parameter to convert amounts and fees of BuyingContent from blockchain asset
     *                                      amount format to right precision format of asset. Example: 100000000 => 1 DCT.
     *                                      Default: false.
     * @returns {Promise<BuyingContent[]>}  BuyingContent list of opened buy requests.
     */
    public getOpenBuyingByConsumer(accountId: string, convertAsset: boolean = false): Promise<BuyingContent[]> {
        if (!Validator.validateArguments([accountId, convertAsset], [Type.string, Type.boolean])) {
            throw new TypeError('Invalid parameters');
        }
        return new Promise<BuyingContent[]>(((resolve, reject) => {
            const operation = new DatabaseOperations.GetOpenBuyingsByConsumer(accountId);
            this.dbApi.execute(operation)
                .then(buyingObjects => {
                    const listAssetsOp = new DatabaseOperations.ListAssets('', 100);
                    this.dbApi.execute(listAssetsOp)
                        .then((assets: DCoreAssetObject[]) => {
                            if (!assets || assets.length === 0) {
                                reject(this.handleError(ContentError.asset_fetch_failed));
                                return;
                            }
                            const result = convertAsset ? this.formatPrices(buyingObjects, assets) : buyingObjects;
                            resolve(result as BuyingContent[]);
                        })
                        .catch(err => reject(this.handleError(ContentError.database_operation_failed, err)));
                })
                .catch(err => reject(this.handleError(ContentError.database_operation_failed, err)));
        }));
    }

    /**
     * Get consumer's bought content identified by URI.
     * https://docs.decent.ch/developer/classgraphene_1_1app_1_1database__api__impl.html#a0b6a59e429592430cd91c6f8c82a5d6c
     *
     * @param {string} accountId                    Consumer's account id in format '1.2.X'. Example '1.2.345'
     * @param {string} URI                          Content URI. Example 'ipfs:QmQ9MBkzt6QcDtBhg7qenDcXtm1s6VVSogtSHa2zbXKsFb'
     * @param {boolean} convertAsset                Optional parameter to convert amounts and fees of BuyingContent from blockchain asset
     *                                              amount format to right precision format of asset. Example: 100000000 => 1 DCT.
     *                                              Default: false.
     * @returns {Promise<BuyingContent[] | null>}   List of bought content with URI.
     */
    public getBuyingByConsumerURI(accountId: string, URI: string, convertAsset: boolean = false): Promise<BuyingContent[] | null> {
        if (!Validator.validateArguments([accountId, URI, convertAsset], [Type.string, Type.string, Type.boolean])) {
            throw new TypeError('Invalid parameters');
        }
        return new Promise<BuyingContent[]>(((resolve, reject) => {
            const operation = new DatabaseOperations.GetBuyingByConsumerURI(accountId, URI);
            this.dbApi.execute(operation)
                .then(buyingObjects => {
                    const listAssetsOp = new DatabaseOperations.ListAssets('', 100);
                    this.dbApi.execute(listAssetsOp)
                        .then((assets: DCoreAssetObject[]) => {
                            if (!assets || assets.length === 0) {
                                reject(this.handleError(ContentError.asset_fetch_failed));
                                return;
                            }
                            const result = convertAsset ? this.formatPrices(buyingObjects, assets) : buyingObjects;
                            resolve(result as BuyingContent[]);
                        })
                        .catch(err => reject(this.handleError(ContentError.database_operation_failed, err)));
                })
                .catch(err => reject(this.handleError(ContentError.database_operation_failed, err)));
        }));
    }

    /**
     * Bought content history of account.
     * https://docs.decent.ch/developer/classgraphene_1_1app_1_1database__api__impl.html#a58b3b366a008ae2b0b7acd352da9969e
     *
     * @param {string} accountId            Account id in format '1.2.X'. Example '1.2.345'
     * @param {boolean} convertAsset        Optional parameter to convert amounts and fees of BuyingContent from blockchain asset
     *                                      amount format to right precision format of asset. Example: 100000000 => 1 DCT.
     *                                      Default: false.
     * @returns {Promise<BuyingContent[]>}  List of BuyingContent.
     */
    public getBuyingHistoryObjectsByConsumer(accountId: string, convertAsset: boolean = false): Promise<BuyingContent[]> {
        if (!Validator.validateArguments([accountId, convertAsset], [Type.string, Type.boolean])) {
            throw new TypeError('Invalid parameters');
        }
        return new Promise<BuyingContent[]>((resolve, reject) => {
            const getBuyingsHistoryObjectsByConsumerOp = new DatabaseOperations.GetBuyingsHistoryObjectsByConsumer(accountId);
            this.dbApi.execute(getBuyingsHistoryObjectsByConsumerOp)
                .then(buyingObjects => {
                    const listAssetsOp = new DatabaseOperations.ListAssets('', 100);
                    this.dbApi.execute(listAssetsOp)
                        .then((assets: DCoreAssetObject[]) => {
                            if (!assets || assets.length === 0) {
                                reject(this.handleError(ContentError.asset_fetch_failed));
                                return;
                            }
                            const result = convertAsset ? this.formatPrices(buyingObjects, assets) : buyingObjects;
                            resolve(result as BuyingContent[]);
                        })
                        .catch(err => reject(this.handleError(ContentError.database_operation_failed, err)));
                })
                .catch(err => reject(this.handleError(ContentError.database_operation_failed, err)));
        });
    }

    /**
     * Format price Asset amounts to asset precision.
     *
     * @param {IContentExchangeObject[]} content     List of content to format.
     * @param {DCoreAssetObject[]} assets           Complete list of assets for formatting.
     * @returns {IContentExchangeObject[]}           List of content with formatted prices.
     */
    private formatPrices(content: IContentExchangeObject[], assets: DCoreAssetObject[]): IContentExchangeObject[] {
        if (!Validator.validateArray<IContentExchangeObject>(content, ContentExchangeObject)) {
            throw new TypeError(ContentError.invalid_arguments);
        }
        const result: IContentExchangeObject[] = content.map(obj => {
            const objCopy = Object.assign({}, obj);
            const assetsToFormat = [objCopy.price.hasOwnProperty('map_price')
                ? (objCopy.price as Price).map_price[0][1]
                : (objCopy.price as Asset)];
            if (objCopy.paid_price_before_exchange) {
                assetsToFormat.push(objCopy.paid_price_before_exchange);
            }
            if (objCopy.paid_price_after_exchange) {
                assetsToFormat.push(objCopy.paid_price_after_exchange);
            }
            assetsToFormat.forEach(priceAsset => {
                const asset = assets.find(a => a.id === priceAsset.asset_id);
                priceAsset.amount = Utils.formatAmountForAsset(priceAsset.amount, asset);
            });
            return objCopy;
        });
        return result;
    }

    /**
     * Calculate price of content submit for file size.
     *
     * @param fileSize  Size of file in bytes
     */
    private getFileSize(fileSize: number): number {
        return Math.ceil(fileSize / (1024 * 1024));
    }

    /**
     * Calculate submit price of content based on file size, expiration date and selected seeders.
     *
     * @param content SubmitObject for content to be uploaded
     */
    private calculateFee(content: SubmitObject): number {
        const num_days = moment(content.date).diff(moment(), 'days') + 1;
        const fee = Math.ceil(
            this.getFileSize(content.size) *
            content.seeders.reduce(
                (fee, seed) => fee + seed.price.amount * num_days,
                0
            )
        );
        return fee;
    }

    /**
     * Request buy content.
     * https://docs.decent.ch/developer/group___wallet_a_p_i___content.html#ga5c57a25ade4da4c36466bd12f4b65401
     *
     * @param {string} contentId        Id of content to be bought in format '2.13.X'. Example: '2.13.456'
     * @param {string} buyerId          Account id of user buying content in format '1.2.X'. Example: '1.2.345'
     * @param {string} elGammalPub      ElGammal public key which will be used to identify users bought content
     * @param {string} privateKey       Private key to sign broadcasted transaction in WIF(hex) (Wallet Import Format) format.
     * @param {boolean} broadcast
     * @return {Promise<boolean>}       Value confirming successful transaction broadcasting.
     */
    public buyContent(
        contentId: string,
        buyerId: string,
        elGammalPub: string,
        privateKey: string,
        broadcast: boolean = true): Promise<Operation> {
        if (!Validator.validateArguments([contentId, buyerId, elGammalPub, privateKey, broadcast],
            [Type.string, Type.string, Type.string, Type.string, Type.boolean])
        ) {
            throw new TypeError('Invalid parameters');
        }
        return new Promise<Operation>((resolve, reject) => {
            this.getContent(contentId)
                .then((content: ContentObject) => {
                    const buyOperation = new Operations.BuyContentOperation(
                        content.URI,
                        buyerId,
                        content.price.map_price[0][1],
                        1,
                        { s: elGammalPub }
                    );
                    const transaction = new TransactionBuilder();
                    transaction.addOperation(buyOperation);
                    if (broadcast) {
                        transaction.broadcast(privateKey)
                            .then(() => {
                                resolve(transaction.operations[0]);
                            })
                            .catch((err: any) => {
                                reject(this.handleError(ContentError.transaction_broadcast_failed, err));
                            });
                    } else {
                        resolve(transaction.operations[0]);
                    }
                })
                .catch(err => {
                    reject(this.handleError(ContentError.fetch_content_failed, err));
                });
        });
    }

    /**
     * List available seeders ordered by price.
     * https://docs.decent.ch/developer/classgraphene_1_1app_1_1database__api__impl.html#a0fb24b59633fe48d8d4ff0bec4412f7b
     *
     * @param {number} resultSize       Number of results per request. Default 100(Max)
     * @return {Promise<Seeder[]>}      List of available Seeder objects.
     */
    public getSeeders(resultSize: number = 100): Promise<Seeder[]> {
        if (!Validator.validateArguments([resultSize], [Type.number])) {
            throw new TypeError('Invalid parameters');
        }
        const dbOperation = new DatabaseOperations.ListSeeders(resultSize);
        return new Promise((resolve, reject) => {
            this.dbApi
                .execute(dbOperation)
                .then(result => {
                    resolve(result as Seeder[]);
                })
                .catch(err => {
                    reject(this.handleError(ContentError.database_operation_failed, err));
                });
        });
    }

    /**
     * Get list of not expired purchased content for account.
     * https://docs.decent.ch/developer/classgraphene_1_1app_1_1database__api__impl.html#a9b19baba864926274ef141c879b29e28
     *
     * @param {string} accountId        Account id in format '1.2.X'. Example: '1.2.345'
     * @param {string} order            Order of returned content list. Default is SearchParamsOrder.createdDesc
     * @param {string} startObjectId    Content object id from which list starts in format '2.13.X'. Example '2.13.234'. Default '0.0.0'
     * @param {string} term             Term to search in purchased content. Default ''
     * @param {number} resultSize       Number of results. Default 100(Max)
     * @return {Promise<Content[]>}     List of purchased content.
     */
    public getPurchasedContent(
        accountId: string,
        order: SearchParamsOrder = SearchParamsOrder.createdDesc,
        startObjectId: string = '0.0.0',
        term: string = '',
        resultSize: number = 100): Promise<Content[]> {
        if (!Validator.validateArguments(
            [accountId, order, startObjectId, term, resultSize],
            [Type.string, Type.string, Type.string, Type.string, Type.number])
        ) {
            throw new TypeError('Invalid parameters');
        }
        return new Promise((resolve, reject) => {
            if (!accountId) {
                reject('missing_parameter');
                return;
            }
            this.searchContent({count: resultSize})
                .then(allContent => {
                    const dbOperation = new DatabaseOperations.GetBoughtObjectsByCustomer(
                        accountId,
                        order,
                        startObjectId,
                        term,
                        resultSize
                    );
                    this.dbApi
                        .execute(dbOperation)
                        .then(boughtContent => {
                            const result: Content[] = [];
                            boughtContent.forEach((bought: any) => {
                                allContent.forEach(content => {
                                    if (bought.URI === content.URI) {
                                        bought.synopsis = JSON.parse(bought.synopsis);
                                        content.buy_id = bought.id;
                                        result.push(content as Content);
                                    }
                                });
                            });
                            resolve(result);
                        })
                        .catch(err => {
                            reject(
                                this.handleError(ContentError.database_operation_failed, err)
                            );
                        });
                })
                .catch(err => {
                    reject(this.handleError(ContentError.fetch_content_failed, err));
                });
        });
    }

    /**
     * List rating for given content id.
     *
     * @param {string} contentId        Content if in format '2.13.X'. Example '2.13.456'
     * @param {string} forUser          Account id to search for user's ratings for conentnt, in format '1.2.X'. Example '1.2.345'.
     * @param {string} ratingStartId    Rating id to start list from.
     * @param {number} count
     * @return {Promise<Array<Rating>>}
     */
    getRating(contentId: string, forUser: string, ratingStartId: string = '', count: number = 100): Promise<Array<BuyingContent>> {
<<<<<<< HEAD
        if (!Validator.validateArguments(
            [contentId, forUser, ratingStartId, count],
            [Type.string, Type.string, Type.string, Type.number])
        ) {
            throw new TypeError('Invalid parameters');
=======
        if (!Validator.validateArguments([contentId, forUser, ratingStartId, count], [Type.string, Type.string, Type.string, Type.number])) {
            throw new TypeError(ContentError.invalid_arguments);
>>>>>>> 56e09c23
        }
        return new Promise<Array<BuyingContent>>((resolve, reject) => {
            this.getContent(contentId)
                .then(res => {
                    this.searchFeedback(forUser, res.URI, ratingStartId, count)
                        .then(res => resolve(res))
                        .catch(err => reject(this.handleError(ContentError.database_operation_failed, err)));
                })
                .catch(err => {
                    reject(this.handleError(ContentError.fetch_content_failed, err));
                });
        });
    }

    // TODO: need to discuss with Riso
    /**
     * https://docs.decent.ch/developer/classgraphene_1_1app_1_1database__api__impl.html#a624e679ac58b3edfc7b817e4a46e3746
     */
    searchFeedback(accountId: string, contentURI: string, ratingStartId: string, count: number = 100): Promise<Array<BuyingContent>> {
        if (!Validator.validateArguments([accountId, contentURI, ratingStartId, count],
            [Type.string, Type.string, Type.string, Type.number])) {
            throw new TypeError(ContentError.invalid_arguments);
        }
        return new Promise<Array<BuyingContent>>(async (resolve, reject) => {
            const getAccountOp = new DatabaseOperations.GetAccounts([accountId]);
            let accounts = [];
            if (accountId) {
                try {
                    accounts = await this.dbApi.execute<Account[]>(getAccountOp);
                } catch (err) {
                    reject(this.handleError(ContentError.connection_failed, err));
                }
            }
            if (accounts.length !== 0 && !accounts[0]) {
                reject(this.handleError(ContentError.account_fetch_failed));
                return;
            }
            const [account] = accounts;
            const operation = new DatabaseOperations.SearchFeedback(account ? account.name : '', contentURI, ratingStartId, count);
            this.dbApi.execute<BuyingContent[]>(operation)
                .then((res: BuyingContent[]) => {
                    resolve(res);
                })
                .catch(err => {
                    reject(this.handleError(ContentError.database_operation_failed, err));
                });
        });
    }

    /**
     * Get author and co-authors of content.
     *
     * @param {string} URI   Content URI. Example 'ipfs:QmQ9MBkzt6QcDtBhg7qenDcXtm1s6VVSogtSHa2zbXKsFb'
     */
    getAuthorCoAuthors(URI: string): Promise<[string, string[]] | null> {
        if (!Validator.validateArguments(arguments, [Type.string])) {
            throw new TypeError('Invalid parameters');
        }
        return new Promise<[string, string[]]>((resolve, reject) => {
            const operation = new DatabaseOperations.GetContent(URI);
            this.dbApi.execute<ContentObject>(operation)
                .then((content: ContentObject) => {
                    if (!content) {
                        resolve(null);
                        return;
                    }
                    resolve([content.author, content.co_authors.map(ca => ca[0])]);
                })
                .catch(err => reject(this.handleError(ContentError.database_operation_failed, err)));
        });
    }

    /**
     * Send feedback for bought content with comment.
     * https://docs.decent.ch/developer/classgraphene_1_1wallet_1_1detail_1_1wallet__api__impl.html#a34d9dc81d177f87e5f501f182cf9212f
     *
     * @param {string} contentURI       Content URI. Example 'ipfs:QmQ9MBkzt6QcDtBhg7qenDcXtm1s6VVSogtSHa2zbXKsFb'
     * @param {string} consumer         Account id in format '1.2.X'. Example '1.2.345'
     * @param {string} comment          Comment for feedback.
     * @param {number} rating           Rating number from interval 1(Bad)-5(Good).
     * @param {string} consumerPKey     Account's private key to sign transaction in WIF(hex) (Wallet Import Format) format.
     * @returns {Promise<boolean>}      Value confirming successful transaction broadcasting.
     */
    leaveCommentAndRating(contentURI: string, consumer: string, comment: string, rating: number, consumerPKey: string): Promise<Operation> {
        if (!Validator.validateArguments(arguments, [Type.string, Type.string, Type.string, Type.string, Type.string])) {
            throw new TypeError(ContentError.invalid_arguments);
        }
        return new Promise<Operation>((resolve, reject) => {
            const operation = new Operations.LeaveRatingAndComment(contentURI, consumer, comment, rating);
            const transaction = new TransactionBuilder();
            transaction.addOperation(operation);
            this.apiConnector.connection()
                .then(res => {
                    transaction.broadcast(consumerPKey)
                        .then(() => resolve(transaction.operations[0]))
                        .catch((err: Error) => {
                            if (err.stack.indexOf('content != idx.end') >= 0) {
                                reject(this.handleError(ContentError.content_not_bought, err));
                            } else {
                                reject(this.handleError(ContentError.transaction_broadcast_failed, err));
                            }
                        });
                })
                .catch(err => reject(this.handleError(ContentError.connection_failed, err)));
        });
    }
}<|MERGE_RESOLUTION|>--- conflicted
+++ resolved
@@ -756,16 +756,11 @@
      * @return {Promise<Array<Rating>>}
      */
     getRating(contentId: string, forUser: string, ratingStartId: string = '', count: number = 100): Promise<Array<BuyingContent>> {
-<<<<<<< HEAD
         if (!Validator.validateArguments(
             [contentId, forUser, ratingStartId, count],
             [Type.string, Type.string, Type.string, Type.number])
         ) {
             throw new TypeError('Invalid parameters');
-=======
-        if (!Validator.validateArguments([contentId, forUser, ratingStartId, count], [Type.string, Type.string, Type.string, Type.number])) {
-            throw new TypeError(ContentError.invalid_arguments);
->>>>>>> 56e09c23
         }
         return new Promise<Array<BuyingContent>>((resolve, reject) => {
             this.getContent(contentId)
