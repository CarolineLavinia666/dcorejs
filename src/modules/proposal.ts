--- conflicted
+++ resolved
@@ -12,11 +12,7 @@
 import {Utils} from '../utils';
 import {CryptoUtils} from '../crypt';
 import {ApiConnector} from '../api/apiConnector';
-<<<<<<< HEAD
-import {AssetError} from '../model/asset';
-=======
 import {ChainMethods} from '../api/model/chain';
->>>>>>> 68e4f140
 
 export class ProposalModule extends ApiModule {
     private _chainApi: ChainApi;
@@ -220,8 +216,10 @@
      *
      * @param {string} proposerAccountId                Account which pays fee for propose operation.
      * @param {FeesParameters} feesParameters           Fees that should be changed.
-     * @param {string} expiration                       Date in form of "2018-07-17T16:00:00", min is 14 days since today,
-     *                                                  max is 28 days since today.
+     * @param {number} reviewPeriodInDays               Min is 14, max is 27.
+     * @param {string} expiration                       Date in form of "2018-07-17T16:00:00", depends on reviewPeriodInDays.
+     *                                                  If reviewPeriodInDays is 14, expiration must be at least 14 days since today,
+     *                                                  max is always 27 days since today.
      * @param {string} privateKey                       Private key for signing transaction.
      * @returns {Promise<boolean>}
      */
