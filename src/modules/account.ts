--- conflicted
+++ resolved
@@ -458,13 +458,8 @@
             account_auths: [],
             key_auths: activeKeyAuths
         };
-<<<<<<< HEAD
         return new Promise<Operation>((resolve, reject) => {
             this._connector.connect()
-=======
-        return new Promise<boolean>((resolve, reject) => {
-            this.apiConnector.connect()
->>>>>>> 7457e1a1
                 .then(() => {
                     const operation = new Operations.RegisterAccount({
                         name,
