--- conflicted
+++ resolved
@@ -130,18 +130,11 @@
      * @returns {Promise<TransactionRecord[]>}
      */
     public searchAccountHistory(accountId: string,
-<<<<<<< HEAD
                                 privateKeys: string[],
                                 order: SearchAccountHistoryOrder = SearchAccountHistoryOrder.timeDesc,
                                 startObjectId: string = '0.0.0',
                                 resultLimit: number = 100,
                                 convertAssets: boolean = false): Promise<TransactionRecord[]> {
-=======
-        privateKeys: string[],
-        order: SearchAccountHistoryOrder = SearchAccountHistoryOrder.timeDesc,
-        startObjectId: string = '0.0.0',
-        resultLimit: number = 100): Promise<TransactionRecord[]> {
->>>>>>> a71ac19a
         return new Promise((resolve, reject) => {
             const dbOperation = new DatabaseOperations.SearchAccountHistory(
                 accountId,
@@ -151,7 +144,6 @@
             );
             this.dbApi.execute(dbOperation)
                 .then((transactions: any[]) => {
-<<<<<<< HEAD
                     const listAssetsOp = new DatabaseOperations.ListAssets('', 100);
                     this.dbApi.execute(listAssetsOp)
                         .then((assets: DCoreAssetObject[]) => {
@@ -188,38 +180,9 @@
                             Promise.all(namePromises)
                                 .then(() => {
                                     resolve(res);
-=======
-                    const namePromises: Promise<string>[] = [];
-                    const res = transactions.map((tr: any) => {
-                        const transaction = new TransactionRecord(tr, privateKeys);
-
-                        namePromises.push(new Promise((resolve, reject) => {
-                            this.getAccountById(transaction.fromAccountId)
-                                .then(account => {
-                                    transaction.fromAccountName = account.name;
-                                    resolve();
->>>>>>> a71ac19a
                                 })
                                 .catch(err => reject(this.handleError(AccountError.account_fetch_failed, err)));
                         }));
-
-                        namePromises.push(new Promise((resolve, reject) => {
-                            this.getAccountById(transaction.toAccountId)
-                                .then(account => {
-                                    transaction.toAccountName = account.name;
-                                    resolve();
-                                })
-                                .catch(err => reject(this.handleError(AccountError.account_fetch_failed, err)));
-                        }));
-                        return transaction;
-                    });
-                    Promise.all(namePromises)
-                        .then(() => {
-                            resolve(res);
-                        })
-                        .catch(err => {
-                            reject(this.handleError(AccountError.account_fetch_failed, err));
-                        });
                 })
                 .catch(err => {
                     reject(
