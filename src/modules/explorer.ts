/**
 * @module ExplorerModule
 */
import {DatabaseApi} from '../api/database';
import {Account} from '../model/account';
import {DatabaseOperations} from '../api/model/database';
import {Block, Miner, Space, Type, ErrorExplorer} from '../model/explorer';
import {ApiModule} from './ApiModule';

export class ExplorerModule extends ApiModule {
    constructor(databaseApi: DatabaseApi) {
        super({
            dbApi: databaseApi
        });
    }

    private async getDatabaseObject<T>(space: Space, type: Type.Implementation | Type.Protocol, id: number): Promise<T | null> {
        const operation = new DatabaseOperations.GetObjects([`${space}.${type}.${id}`]);
        try {
            const objects: Array<any> = await this.dbApi.execute(operation);
            if (objects.length > 0) {
                return objects[0];
            } else {
                return null;
            }
        } catch (err) {
            return null;
        }
    }

    /**
     * Get object from DCore network
     *
     * @param {string} objectId     Object id. In format 'X.Y.Z'.
     * @returns {Promise<any>}      Desired object.
     */
    getObject(objectId: string): Promise<any> {
        const operation = new DatabaseOperations.GetObjects([objectId]);
        return new Promise((resolve, reject) => {
            this.dbApi.execute(operation)
                .then(res => {
                    if (res.length > 0) {
                        resolve(res[0]);
                    } else {
                        resolve(null);
                    }
                })
                .catch(err => {
                    reject(err);
                });
        });
    }

    private hasIdCorrectFormat(id: string, first: number, second: number): boolean {
        const parts = id.split('.').map(Number);
        return (parts.length === 3 && parts[0] === first && parts[1] === second);
    }

    private getLastPartOfId(id: string): number {
        return Number(id.split('.')[2]);
    }

    /**
     * Get account object.
     *
     * @param {string} id           Account id in format '1.2.X'.
     * @returns {Promise<Account>}  Account object.
     */
    getAccount(id: string): Promise<Account> {
        if (this.hasIdCorrectFormat(id, Space.protocol_ids, Type.Protocol.account)) {
            return this.getDatabaseObject<any>(Space.protocol_ids, Type.Protocol.account, this.getLastPartOfId(id));
        }
        return new Promise<Account>((resolve, reject) => {
            reject(this.handleError(
                ErrorExplorer.wrong_id_error,
                `Wrong id! Id should be in format: ${Space.protocol_ids}.${Type.Protocol.account}.X`
            ));
        });
    }

    /**
     * Get asset object.
     *
     * @param {number} id               Asset id in format '1.3.X'.
     * @returns {Promise<Block.Asset>}  Asset object.
     */
    getAsset(id: string): Promise<Block.Asset> {
        if (this.hasIdCorrectFormat(id, Space.protocol_ids, Type.Protocol.asset)) {
            return this.getDatabaseObject(Space.protocol_ids, Type.Protocol.asset, this.getLastPartOfId(id));
        }
        return new Promise<Block.Asset>((resolve, reject) => {
            reject(this.handleError(
                ErrorExplorer.wrong_id_error,
                `Wrong id! Id should be in format: ${Space.protocol_ids}.${Type.Protocol.asset}.X`
            ));
        });
    }

    /**
     * Get miner object.
     *
     * @param {number} id               Miner id in format '1.4.X'.
     * @returns {Promise<Block.Miner>}  Miner object.
     */
    getWitness(id: string): Promise<Block.Miner> {
        if (this.hasIdCorrectFormat(id, Space.protocol_ids, Type.Protocol.miner)) {
            return this.getDatabaseObject(Space.protocol_ids, Type.Protocol.miner, this.getLastPartOfId(id));
        }
        return new Promise<Block.Miner>((resolve, reject) => {
            reject(this.handleError(
                ErrorExplorer.wrong_id_error,
                `Wrong id! Id should be in format: ${Space.protocol_ids}.${Type.Protocol.miner}.X`
            ));
        });
    }

    /**
     * Get list of history objects.
     * @param {number} id                       History id in format '1.7.X'.
     * @returns {Promise<Block.Transaction>}
     */
    getOperationHistory(id: string): Promise<Block.Transaction> {
        if (this.hasIdCorrectFormat(id, Space.protocol_ids, Type.Protocol.operation_history)) {
            return this.getDatabaseObject(Space.protocol_ids, Type.Protocol.operation_history, this.getLastPartOfId(id));
        }
        return new Promise<Block.Transaction>((resolve, reject) => {
            reject(this.handleError(ErrorExplorer.wrong_id_error,
                `Wrong id! Id should be in format: ${Space.protocol_ids}.${Type.Protocol.operation_history}.X`));
        });
    }

    /**
     * Get vesting balance object.
     *
     * @param {number} id                       Vesting balance id in format '1.9.X'.
     * @returns {Promise<Block.VestingBalance>}
     */
    getVestingBalance(id: string): Promise<Block.VestingBalance> {
        if (this.hasIdCorrectFormat(id, Space.protocol_ids, Type.Protocol.vesting_balance)) {
            return this.getDatabaseObject(Space.protocol_ids, Type.Protocol.vesting_balance, this.getLastPartOfId(id));
        }
        return new Promise<Block.VestingBalance>((resolve, reject) => {
            reject(this.handleError(
                ErrorExplorer.wrong_id_error,
                `Wrong id! Id should be in format: ${Space.protocol_ids}.${Type.Protocol.vesting_balance}.X`
            ));
        });
    }

    /**
     * Get DCore network global properties object.
     *
     * @returns {Promise<Block.GlobalProperty>}     GlobalProperty object.
     */
    getGlobalProperty(): Promise<Block.GlobalProperty> {
        return this.getDatabaseObject(Space.implementation_ids, Type.Implementation.global_property, 0);
    }

    /**
     * Get DCore network dynamic properties object.
     *
     * @returns {Promise<Block.DynamicGlobalProperty>}  DynamicGlobalProperty object.
     */
    getDynamicGlobalProperty(): Promise<Block.DynamicGlobalProperty> {
        return this.getDatabaseObject(Space.implementation_ids, Type.Implementation.dynamic_global_property, 0);
    }

    /**
     * Get asset dynamic data property object.
     *
     * @param {number} id                               Asset balance id in format '2.3.X'.
     * @returns {Promise<Block.AssetDynamicProperty>}   AssetDynamicProperty object.
     */
    getAssetDynamicDataType(id: string): Promise<Block.AssetDynamicProperty> {
        if (this.hasIdCorrectFormat(id, Space.implementation_ids, Type.Implementation.asset_dynamic_data_type)) {
            return this.getDatabaseObject(Space.implementation_ids, Type.Implementation.asset_dynamic_data_type, this.getLastPartOfId(id));
        }
        return new Promise<Block.AssetDynamicProperty>((resolve, reject) => {
            reject(this.handleError(ErrorExplorer.wrong_id_error,
                `Wrong id! Id should be in format: ${Space.implementation_ids}.${Type.Implementation.asset_dynamic_data_type}.X`));
        });
    }

    /**
     * Get account balance object.
     *
     * @param {number} id                           Account balance id in format '2.4.X'.
     * @returns {Promise<Block.AccountBalance>}     AccountBalance object.
     */
    getAccountBalance(id: string): Promise<Block.AccountBalance> {
        if (this.hasIdCorrectFormat(id, Space.implementation_ids, Type.Implementation.account_balance)) {
            return this.getDatabaseObject(Space.implementation_ids, Type.Implementation.account_balance, this.getLastPartOfId(id));
        }
        return new Promise<Block.AccountBalance>((resolve, reject) => {
            reject(this.handleError(ErrorExplorer.wrong_id_error,
                `Wrong id! Id should be in format: ${Space.implementation_ids}.${Type.Implementation.account_balance}.X`));
        });
    }

    /**
     * Get account statistics object.
     *
     * @param {number} id                           Account statistics id in format '2.5.X'.
     * @returns {Promise<Block.AccountStatistics>}  AccountStatistics object.
     */
    getAccountStatistics(id: string): Promise<Block.AccountStatistics> {
        if (this.hasIdCorrectFormat(id, Space.implementation_ids, Type.Implementation.account_statistics)) {
            return this.getDatabaseObject(Space.implementation_ids, Type.Implementation.account_statistics, this.getLastPartOfId(id));
        }
        return new Promise<Block.AccountStatistics>((resolve, reject) => {
            reject(this.handleError(ErrorExplorer.wrong_id_error,
                `Wrong id! Id should be in format: ${Space.implementation_ids}.${Type.Implementation.account_statistics}.X`));
        });
    }

    /**
     * Get block summary object.
     *
     * @param {number} id                       Block summary id in format '2.7.X'.
     * @returns {Promise<Block.BlockSummary>}
     */
    getBlockSummary(id: string): Promise<Block.BlockSummary> {
        if (this.hasIdCorrectFormat(id, Space.implementation_ids, Type.Implementation.block_summary)) {
            return this.getDatabaseObject(Space.implementation_ids, Type.Implementation.block_summary, this.getLastPartOfId(id));
        }
        return new Promise<Block.BlockSummary>((resolve, reject) => {
            reject(this.handleError(ErrorExplorer.wrong_id_error,
                `Wrong id! Id should be in format: ${Space.implementation_ids}.${Type.Implementation.block_summary}.X`));
        });
    }

    /**
     * Get list of account's transaction history objects.
     *
     * @param {number} id                                   Account transaction history id in format '2.8.X'.
     * @returns {Promise<Block.AccountTransactionHistory>}  List of account transaction history objects.
     */
    getAccountTransactionHistory(id: string): Promise<Block.AccountTransactionHistory> {
        if (this.hasIdCorrectFormat(id, Space.implementation_ids, Type.Implementation.account_transaction_history)) {
            return this.getDatabaseObject(Space.implementation_ids,
                Type.Implementation.account_transaction_history,
                this.getLastPartOfId(id));
        }
        return new Promise<Block.AccountTransactionHistory>((resolve, reject) => {
            reject(this.handleError(ErrorExplorer.wrong_id_error,
                `Wrong id! Id should be in format: ${Space.implementation_ids}.${Type.Implementation.account_transaction_history}.X`));
        });
    }

    /**
     * Get chain property.
     *
     * @param {number} id                       Chain property id in format '2.9.X'.
     * @returns {Promise<Block.ChainProperty>}  ChainProperty object.
     */
    getChainProperty(id: string): Promise<Block.ChainProperty> {
        if (this.hasIdCorrectFormat(id, Space.implementation_ids, Type.Implementation.chain_property)) {
            return this.getDatabaseObject(Space.implementation_ids, Type.Implementation.chain_property, this.getLastPartOfId(id));
        }
        return new Promise<Block.ChainProperty>((resolve, reject) => {
            reject(this.handleError(ErrorExplorer.wrong_id_error,
                `Wrong id! Id should be in format: ${Space.implementation_ids}.${Type.Implementation.chain_property}.X`));
        });
    }

    /**
     * Get miner's schedule object.
     *
     * @param {number} id                       Miner schedule id in format '2.10.X'.
     * @returns {Promise<Block.MinerSchedule>}  Miner schedule object.
     */
    getMinerSchedule(id: string): Promise<Block.MinerSchedule> {
        if (this.hasIdCorrectFormat(id, Space.implementation_ids, Type.Implementation.miner_schedule)) {
            return this.getDatabaseObject(Space.implementation_ids, Type.Implementation.miner_schedule, this.getLastPartOfId(id));
        }
        return new Promise<Block.MinerSchedule>((resolve, reject) => {
            reject(this.handleError(ErrorExplorer.wrong_id_error,
                `Wrong id! Id should be in format: ${Space.implementation_ids}.${Type.Implementation.miner_schedule}.X`));
        });
    }

    /**
     * Get budget record object
     *
     * @param {number} id                       Budget record id in format '2.11.X'.
     * @returns {Promise<Block.BudgetReport>}   Budget record object.
     */
    getBudgetRecord(id: string): Promise<Block.BudgetReport> {
        if (this.hasIdCorrectFormat(id, Space.implementation_ids, Type.Implementation.budget_record)) {
            return this.getDatabaseObject(Space.implementation_ids, Type.Implementation.budget_record, this.getLastPartOfId(id));
        }
        return new Promise<Block.BudgetReport>((resolve, reject) => {
            reject(this.handleError(ErrorExplorer.wrong_id_error,
                `Wrong id! Id should be in format: ${Space.implementation_ids}.${Type.Implementation.budget_record}.X`));
        });
    }

    /**
     * Get buying object.
     *
     * @param {number} id                   Buying object id in format '2.12.X'.
     * @returns {Promise<Block.Buying>}     Buying object.
     */
    getBuying(id: string): Promise<Block.Buying> {
        if (this.hasIdCorrectFormat(id, Space.implementation_ids, Type.Implementation.buying)) {
            return this.getDatabaseObject(Space.implementation_ids, Type.Implementation.buying, this.getLastPartOfId(id));
        }
        return new Promise<Block.Buying>((resolve, reject) => {
            reject(this.handleError(ErrorExplorer.wrong_id_error,
                `Wrong id! Id should be in format: ${Space.implementation_ids}.${Type.Implementation.buying}.X`));
        });
    }

    /**
     * Get content object.
     *
     * @param {number} id                   Content object id in format '2.13.X'.
     * @returns {Promise<Block.Content>}    Content object.
     */
    getContent(id: string): Promise<Block.Content> {
        if (this.hasIdCorrectFormat(id, Space.implementation_ids, Type.Implementation.content)) {
            return this.getDatabaseObject(Space.implementation_ids, Type.Implementation.content, this.getLastPartOfId(id));
        }
        return new Promise<Block.Content>((resolve, reject) => {
            reject(this.handleError(ErrorExplorer.wrong_id_error,
                `Wrong id! Id should be in format: ${Space.implementation_ids}.${Type.Implementation.content}.X`));
        });
    }

    /**
     * Get publisher object.
     *
     * @param {number} id                   Publisher object id in format '2.14.X'.
     * @returns {Promise<Block.Publisher>}  Publisher object.
     */
    getPublisher(id: string): Promise<Block.Publisher> {
        if (this.hasIdCorrectFormat(id, Space.implementation_ids, Type.Implementation.publisher)) {
            return this.getDatabaseObject(Space.implementation_ids, Type.Implementation.publisher, this.getLastPartOfId(id));
        }
        return new Promise<Block.Publisher>((resolve, reject) => {
            reject(this.handleError(ErrorExplorer.wrong_id_error,
                `Wrong id! Id should be in format: ${Space.implementation_ids}.${Type.Implementation.publisher}.X`));
        });
    }

    /**
     * Get subscription object.
     *
     * @param {number} id                       Subscription object id in format '2.15.X'.
     * @returns {Promise<Block.Subscription>}   Subscription object.
     */
    getSubscription(id: string): Promise<Block.Subscription> {
        if (this.hasIdCorrectFormat(id, Space.implementation_ids, Type.Implementation.subscription)) {
            return this.getDatabaseObject(Space.implementation_ids, Type.Implementation.subscription, this.getLastPartOfId(id));
        }
        return new Promise<Block.Subscription>((resolve, reject) => {
            reject(this.handleError(ErrorExplorer.wrong_id_error,
                `Wrong id! Id should be in format: ${Space.implementation_ids}.${Type.Implementation.subscription}.X`));
        });
    }

    /**
     * Get seeding statistics object.
     *
     * @param {number} id                           Seeding statistics object id in format '2.16.X'.
     * @returns {Promise<Block.SeedingStatistics>}  SeedingStatistics object.
     */
    getSeedingStatistics(id: string): Promise<Block.SeedingStatistics> {
        if (this.hasIdCorrectFormat(id, Space.implementation_ids, Type.Implementation.seeding_statistics)) {
            return this.getDatabaseObject(Space.implementation_ids, Type.Implementation.seeding_statistics, this.getLastPartOfId(id));
        }
        return new Promise<Block.SeedingStatistics>((resolve, reject) => {
            reject(this.handleError(ErrorExplorer.wrong_id_error,
                `Wrong id! Id should be in format: ${Space.implementation_ids}.${Type.Implementation.seeding_statistics}.X`));
        });
    }

    /**
     * Get transaction detail object.
     *
     * @param {number} id                           Transaction detail object id in format '2.17.X'.
     * @returns {Promise<Block.TransactionDetail>}  TransactionDetail object.
     */
    getTransactionDetail(id: string): Promise<Block.TransactionDetail> {
        if (this.hasIdCorrectFormat(id, Space.implementation_ids, Type.Implementation.transaction_detail)) {
            return this.getDatabaseObject(Space.implementation_ids, Type.Implementation.transaction_detail, this.getLastPartOfId(id));
        }
        return new Promise<Block.TransactionDetail>((resolve, reject) => {
            reject(this.handleError(ErrorExplorer.wrong_id_error,
                `Wrong id! Id should be in format: ${Space.implementation_ids}.${Type.Implementation.transaction_detail}.X`));
        });
    }

    /**
     * Get block object.
     *
     * @param {number} id                   Block number.
     * @returns {Promise<Block.Block>}      Block object.
     */
    getBlock(id: number): Promise<Block.Block> {
        const operation = new DatabaseOperations.GetBlock(id);
        return this.dbApi.execute(operation);
    }

    /**
     * Get blocks objects.
     *
     * @param {number} id                       Blocks start number to start list from.
     * @param {number} count                    Number of block to be listed in result.
     * @returns {Promise<Array<Block.Block>>}   List of Block objects.
     */
    getBlocks(id: number, count: number): Promise<Array<Block.Block>> {
        const promises = [];
        for (let i = 0; i < count; i++) {
            promises.push(this.getBlock(i));
        }
        return Promise.all(promises);
    }

    /**
     * Get number of accounts existing in DCore network.
     *
     * @returns {Promise<number>}   Number of accounts.
     */
    getAccountCount(): Promise<number> {
        const operation = new DatabaseOperations.GetAccountCount();
        return this.dbApi.execute(operation);
    }

    /**
     * Get accounts objects.
     *
     * @param {number} ids                  Account ids in format '1.2.X'.
     * @returns {Promise<Array<Account>>}   List of account objects.
     */
    getAccounts(ids: string[]): Promise<Array<Account>> {
        const operation = new DatabaseOperations.GetAccounts(ids);
        return this.dbApi.execute(operation);
    }

    /**
     * Get transaction object.
     *
     * @param {number} blockNo                  Block number.
     * @param {number} txNum                    Transaction number.
     * @returns {Promise<Block.Transaction>}    Transaction object.
     */
    getTransaction(blockNo: number, txNum: number): Promise<Block.Transaction> {
        const operation = new DatabaseOperations.GetTransaction(blockNo, txNum);
        return this.dbApi.execute(operation);
    }

    /**
     * Get list of miners objects.
     *
     * @deprecated This method will be removed in next release
<<<<<<< HEAD
     * @param {string} fromId               Miner id to start from, last part of id -> X from '1.4.X'. Default '0.0.0' -> List from start
=======
     * @param {string} fromId               Miner id to start from. Default '0.0.0' -> List from start
>>>>>>> 191ce9ba
     * @param {number} limit                Limit result list. Default 100(Max)
     * @returns {Promise<Array<Miner>>}
     */
    listMiners(fromId: string = '0.0.0', limit: number = 100): Promise<Array<Miner>> {
        return new Promise((resolve, reject) => {
            const operation = new DatabaseOperations.LookupMiners(fromId, limit);
            this.dbApi.execute(operation)
                .then((res: [string, string][]) => {
                    const ids = res.map(el => el[1]);
                    this.getMiners(ids)
                        .then(res => {
                            resolve(res);
                        })
                        .catch(err => reject(err));
                })
                .catch(err => reject(err));
        });
    }

    /**
     * Get miners objects.
     *
     * @param {number[]} ids                List of miner ids in format '1.4.X'.
     * @returns {Promise<Array<Miner>>}     List of miner objects.
     */
    getMiners(ids: string[]): Promise<Array<Miner>> {
        const op = new DatabaseOperations.GetMiners(ids);
        return new Promise<Array<Miner>>((resolve, reject) => {
            this.dbApi.execute(op)
                .then(res => resolve(res))
                .catch(err => reject(err));
        });
    }

    /**
     * Get miner object.
     *
     * @param {number} id                   Miner id in format '2.8.X'.
     * @returns {Promise<Miner | null>}     Miner object
     */
    getMiner(id: string): Promise<Miner|null> {
        return new Promise<Miner>((resolve, reject) => {
            this.getMiners([id])
                .then(res => {
                    resolve(res.length > 0 ? res[0] : null);
                })
                .catch(err => reject(err));
        });
    }

    /**
     * Get number of miners on DCore network.
     *
     * @returns {Promise<number>}   Number of miners.
     */
    getMinerCount(): Promise<number> {
        return new Promise<number>((resolve, reject) => {
            const operation = new DatabaseOperations.GetMinerCount();
            this.dbApi.execute(operation)
                .then(res => resolve(res))
                .catch(err => reject(err));
        });
    }

    /**
     * Get head block time.
     *
     * @returns {Promise<string>}   Head block time.
     */
    getHeadBlockTime(): Promise<string> {
        return new Promise<any>((resolve, reject) => {
            this.getDynamicGlobalProperty()
                .then(res => resolve(res.time))
                .catch(err => reject(err));
        });
    }
}<|MERGE_RESOLUTION|>--- conflicted
+++ resolved
@@ -454,11 +454,7 @@
      * Get list of miners objects.
      *
      * @deprecated This method will be removed in next release
-<<<<<<< HEAD
      * @param {string} fromId               Miner id to start from, last part of id -> X from '1.4.X'. Default '0.0.0' -> List from start
-=======
-     * @param {string} fromId               Miner id to start from. Default '0.0.0' -> List from start
->>>>>>> 191ce9ba
      * @param {number} limit                Limit result list. Default 100(Max)
      * @returns {Promise<Array<Miner>>}
      */
